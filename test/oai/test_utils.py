# Copyright (c) 2023 - 2025, AG2ai, Inc., AG2ai open-source projects maintainers and core contributors
#
# SPDX-License-Identifier: Apache-2.0
#
# Portions derived from  https://github.com/microsoft/autogen are under the MIT License.
# SPDX-License-Identifier: MIT
# !/usr/bin/env python3 -m pytest

import json
import logging
import os
import tempfile
<<<<<<< HEAD
from datetime import datetime, timezone
from pathlib import Path
=======
>>>>>>> 03704c73
from unittest import mock
from unittest.mock import patch

import pytest
from pydantic import BaseModel

import autogen
<<<<<<< HEAD
from autogen.oai.openai_utils import (
    DEFAULT_AZURE_API_VERSION,
    OAI_PRICE1K,
    filter_config,
    generate_response_format_model,
    is_valid_api_key,
)
=======
from autogen.oai.openai_utils import DEFAULT_AZURE_API_VERSION, filter_config, is_valid_api_key
>>>>>>> 03704c73

from ..conftest import MOCK_OPEN_AI_API_KEY

# Example environment variables
ENV_VARS = {
    "OPENAI_API_KEY": "sk-********************",
    "HUGGING_FACE_API_KEY": "**************************",
    "ANOTHER_API_KEY": "1234567890234567890",
}

# Example model to API key mappings
MODEL_API_KEY_MAP = {
    "gpt-4": "OPENAI_API_KEY",
    "gpt-3.5-turbo": {
        "api_key_env_var": "ANOTHER_API_KEY",
        "api_type": "aoai",
        "api_version": "v2",
        "base_url": "https://api.someotherapi.com",
    },
}

# Example filter dictionary
FILTER_DICT = {
    "model": {
        "gpt-4",
        "gpt-3.5-turbo",
    }
}

JSON_SAMPLE = """
[
    {
        "model": "gpt-3.5-turbo",
        "api_type": "openai",
        "tags": ["gpt35"]
    },
    {
        "model": "gpt-4",
        "api_type": "openai",
        "tags": ["gpt4"]
    },
    {
        "model": "gpt-35-turbo-v0301",
        "tags": ["gpt-3.5-turbo", "gpt35_turbo"],
        "api_key": "Your Azure OAI API Key",
        "base_url": "https://deployment_name.openai.azure.com",
        "api_type": "azure",
        "api_version": "2024-02-01"
    },
    {
        "model": "gpt",
        "api_key": "not-needed",
        "base_url": "http://localhost:1234/v1"
    }
]
"""

JSON_SAMPLE_DICT = json.loads(JSON_SAMPLE)


FILTER_CONFIG_TEST = [
    {
        "filter_dict": {"tags": ["gpt35", "gpt4"]},
        "exclude": False,
        "expected": JSON_SAMPLE_DICT[0:2],
    },
    {
        "filter_dict": {"tags": ["gpt35", "gpt4"]},
        "exclude": True,
        "expected": JSON_SAMPLE_DICT[2:4],
    },
    {
        "filter_dict": {"api_type": "azure", "api_version": "2024-02-01"},
        "exclude": False,
        "expected": [JSON_SAMPLE_DICT[2]],
    },
]


def _compare_lists_of_dicts(list1: list[dict], list2: list[dict]) -> bool:
    dump1 = sorted(json.dumps(d, sort_keys=True) for d in list1)
    dump2 = sorted(json.dumps(d, sort_keys=True) for d in list2)
    return dump1 == dump2


@pytest.fixture
def mock_os_environ():
    with mock.patch.dict(os.environ, ENV_VARS):
        yield


@pytest.mark.parametrize("test_case", FILTER_CONFIG_TEST)
def test_filter_config(test_case):
    filter_dict = test_case["filter_dict"]
    exclude = test_case["exclude"]
    expected = test_case["expected"]

    config_list = filter_config(JSON_SAMPLE_DICT, filter_dict, exclude)

    assert _compare_lists_of_dicts(config_list, expected)


class Response(BaseModel):
    answer: str
    explanation: str


def test_generate_response_format_model():
    schema = Response.model_json_schema()
    response_model = generate_response_format_model(schema)

    assert response_model.model_json_schema() == Response.model_json_schema()


def test_config_list_from_json_response_model():
    with tempfile.TemporaryDirectory() as d:
        config_file = Path(d) / "config.json"

        with config_file.open("w") as f:
            json_data = json.loads(
                f"""
                [
                    {{
                        "model": "gpt-3.5-turbo",
                        "api_type": "openai",
                        "response_format": {json.dumps(Response.model_json_schema())}
                    }}
                ]
                """
            )
            f.write(json.dumps(json_data))
            f.flush()

            config_list = autogen.config_list_from_json(f.name)

            assert len(config_list) == 1
            print(config_list)
            print(config_list[0]["response_format"].model_json_schema())
            print(Response.model_json_schema())
            assert config_list[0]["response_format"].model_json_schema() == Response.model_json_schema()


def test_config_list_from_json():
    with tempfile.NamedTemporaryFile(mode="w+", delete=False) as tmp_file:
        json_data = json.loads(JSON_SAMPLE)
        tmp_file.write(JSON_SAMPLE)
        tmp_file.flush()
        config_list = autogen.config_list_from_json(tmp_file.name)

        assert len(config_list) == len(json_data)
        i = 0
        for config in config_list:
            assert isinstance(config, dict)
            for key in config:
                assert key in json_data[i]
                assert config[key] == json_data[i][key]
            i += 1  # noqa: SIM113

        os.environ["CONFIG_LIST_TEST"] = JSON_SAMPLE
        config_list_2 = autogen.config_list_from_json("CONFIG_LIST_TEST")
        assert config_list == config_list_2

        # Test: the env variable is set to a file path with folder name inside.
        config_list_3 = autogen.config_list_from_json(
            tmp_file.name, filter_dict={"model": ["gpt", "gpt-4", "gpt-4-32k"]}
        )
        assert all(config.get("model") in ["gpt-4", "gpt"] for config in config_list_3)

        del os.environ["CONFIG_LIST_TEST"]

        # Test: using the `file_location` parameter.
        config_list_4 = autogen.config_list_from_json(
            os.path.basename(tmp_file.name),
            file_location=os.path.dirname(tmp_file.name),
            filter_dict={"model": ["gpt4", "gpt-4-32k"]},
        )

        assert all(config.get("model") in ["gpt4", "gpt-4-32k"] for config in config_list_4)

        # Test: the env variable is set to a file path.
        fd, temp_name = tempfile.mkstemp()
        json.dump(config_list, os.fdopen(fd, "w+"), indent=4)
        os.environ["CONFIG_LIST_TEST"] = temp_name
        config_list_5 = autogen.config_list_from_json("CONFIG_LIST_TEST")
        assert config_list_5 == config_list_2

        del os.environ["CONFIG_LIST_TEST"]

    # Test that an error is thrown when the config list is missing
    with pytest.raises(FileNotFoundError):
        autogen.config_list_from_json("OAI_CONFIG_LIST.missing")


def test_config_list_openai_aoai():
    # Testing the functionality for loading configurations for different API types
    # and ensuring the API types in the loaded configurations are as expected.
    with tempfile.TemporaryDirectory() as temp_dir:
        # Create temporary files with sample data for keys and base URLs
        openai_key_file = os.path.join(temp_dir, "key_openai.txt")
        aoai_key_file = os.path.join(temp_dir, "key_aoai.txt")
        openai_base_file = os.path.join(temp_dir, "base_openai.txt")
        aoai_base_file = os.path.join(temp_dir, "base_aoai.txt")

        # Write sample data to the temporary files
        with open(openai_key_file, "w") as f:
            f.write("sk-testkeyopenai123\nsk-testkeyopenai456")
        with open(aoai_key_file, "w") as f:
            f.write("sk-testkeyaoai456")
        with open(openai_base_file, "w") as f:
            f.write("https://api.openai.com/v1\nhttps://api.openai.com/v1")
        with open(aoai_base_file, "w") as f:
            f.write("https://api.azure.com/v1")

        # Pass the temporary directory as a parameter to the function
        config_list = autogen.config_list_openai_aoai(key_file_path=temp_dir)
        assert len(config_list) == 3
        expected_config_list = [
            {"api_key": "sk-testkeyopenai123", "base_url": "https://api.openai.com/v1"},
            {"api_key": "sk-testkeyopenai456", "base_url": "https://api.openai.com/v1"},
            {
                "api_key": "sk-testkeyaoai456",
                "base_url": "https://api.azure.com/v1",
                "api_type": "azure",
                "api_version": DEFAULT_AZURE_API_VERSION,
            },
        ]
        assert config_list == expected_config_list


@patch(
    "os.environ",
    {
        "OPENAI_API_KEY": "test_openai_key",
        "OPENAI_API_BASE": "https://api.openai.com",
        "AZURE_OPENAI_API_KEY": "test_aoai_key",
        "AZURE_OPENAI_API_BASE": "https://api.azure.com",
    },
)
def test_config_list_openai_aoai_env_vars():
    # Test the config_list_openai_aoai function with environment variables set
    configs = autogen.oai.openai_utils.config_list_openai_aoai(key_file_path=None)
    assert len(configs) == 2
    assert {"api_key": "test_openai_key", "base_url": "https://api.openai.com"} in configs
    assert {
        "api_key": "test_aoai_key",
        "base_url": "https://api.azure.com",
        "api_type": "azure",
        "api_version": DEFAULT_AZURE_API_VERSION,
    } in configs


@patch(
    "os.environ",
    {
        "OPENAI_API_KEY": "test_openai_key\ntest_openai_key2",
        "OPENAI_API_BASE": "https://api.openai.com\nhttps://api.openai.com/v2",
        "AZURE_OPENAI_API_KEY": "test_aoai_key\ntest_aoai_key2",
        "AZURE_OPENAI_API_BASE": "https://api.azure.com\nhttps://api.azure.com/v2",
    },
)
def test_config_list_openai_aoai_env_vars_multi():
    # Test the config_list_openai_aoai function with multiple environment variable values (new line separated)
    configs = autogen.oai.openai_utils.config_list_openai_aoai()
    assert len(configs) == 4
    assert {"api_key": "test_openai_key", "base_url": "https://api.openai.com"} in configs
    assert {"api_key": "test_openai_key2", "base_url": "https://api.openai.com/v2"} in configs
    assert {
        "api_key": "test_aoai_key",
        "base_url": "https://api.azure.com",
        "api_type": "azure",
        "api_version": DEFAULT_AZURE_API_VERSION,
    } in configs
    assert {
        "api_key": "test_aoai_key2",
        "base_url": "https://api.azure.com/v2",
        "api_type": "azure",
        "api_version": DEFAULT_AZURE_API_VERSION,
    } in configs


def test_config_list_openai_aoai_file_not_found():
    with mock.patch.dict(os.environ, {}, clear=True):
        config_list = autogen.config_list_openai_aoai(key_file_path="non_existent_path")
        assert len(config_list) == 0


def test_config_list_from_dotenv(mock_os_environ, caplog):
    # Test with valid .env file
    fd, temp_name = tempfile.mkstemp()
    try:
        with os.fdopen(fd, "w+") as temp:
            temp.write("\n".join([f"{k}={v}" for k, v in ENV_VARS.items()]))
            temp.flush()
            # Use the updated config_list_from_dotenv function
            config_list = autogen.config_list_from_dotenv(dotenv_file_path=temp_name)

            # Ensure configurations are loaded and API keys match expected values
            assert config_list, "Config list is empty with default API keys"

            # Check that configurations only include models specified in the filter
            for config in config_list:
                assert config["model"] in FILTER_DICT["model"], f"Model {config['model']} not in filter"

            # Check the default API key for gpt-4 and gpt-3.5-turbo when model_api_key_map is None
            config_list = autogen.config_list_from_dotenv(dotenv_file_path=temp_name, model_api_key_map=None)

            expected_api_key = os.getenv("OPENAI_API_KEY")
            assert any(
                config["model"] == "gpt-4" and config["api_key"] == expected_api_key for config in config_list
            ), "Default gpt-4 configuration not found or incorrect"
            assert any(
                config["model"] == "gpt-3.5-turbo" and config["api_key"] == expected_api_key for config in config_list
            ), "Default gpt-3.5-turbo configuration not found or incorrect"
    finally:
        os.remove(temp_name)  # The file is deleted after using its name (to prevent windows build from breaking)

    # Test with missing dotenv file
    with caplog.at_level(logging.WARNING):
        config_list = autogen.config_list_from_dotenv(dotenv_file_path="non_existent_path")
        assert "The specified .env file non_existent_path does not exist." in caplog.text

    # Test with invalid API key
    ENV_VARS["ANOTHER_API_KEY"] = ""  # Removing ANOTHER_API_KEY value

    with caplog.at_level(logging.WARNING):
        config_list = autogen.config_list_from_dotenv()
        assert "No .env file found. Loading configurations from environment variables." in caplog.text
        # The function does not return an empty list if at least one configuration is loaded successfully
        assert config_list != [], "Config list is empty"

    # Test with no configurations loaded
    invalid_model_api_key_map = {
        "gpt-4": "INVALID_API_KEY",  # Simulate an environment var name that doesn't exist
    }
    with caplog.at_level(logging.ERROR):  # noqa: SIM117
        # Mocking `config_list_from_json` to return an empty list and raise an exception when called
        with mock.patch("autogen.config_list_from_json", return_value=[], side_effect=Exception("Mock called")):
            # Call the function with the invalid map
            config_list = autogen.config_list_from_dotenv(
                model_api_key_map=invalid_model_api_key_map,
                filter_dict={
                    "model": {
                        "gpt-4",
                    }
                },
            )

            # Assert that the configuration list is empty
            assert not config_list, "Expected no configurations to be loaded"

    # test for mixed validity in the keymap
    invalid_model_api_key_map = {
        "gpt-4": "INVALID_API_KEY",
        "gpt-3.5-turbo": "ANOTHER_API_KEY",  # valid according to the example configs
    }

    with caplog.at_level(logging.WARNING):
        # Call the function with the mixed validity map
        config_list = autogen.config_list_from_dotenv(model_api_key_map=invalid_model_api_key_map)
        assert config_list, "Expected configurations to be loaded"
        assert any(config["model"] == "gpt-3.5-turbo" for config in config_list), (
            "gpt-3.5-turbo configuration not found"
        )
        assert all(config["model"] != "gpt-4" for config in config_list), (
            "gpt-4 configuration found, but was not expected"
        )
        assert "API key not found or empty for model gpt-4" in caplog.text


def test_get_config_list():
    # Define a list of API keys and corresponding base URLs
    api_keys = ["key1", "key2", "key3"]
    base_urls = ["https://api.service1.com", "https://api.service2.com", "https://api.service3.com"]
    api_type = "openai"
    api_version = "v1"

    # Call the get_config_list function to get a list of configuration dictionaries
    config_list = autogen.get_config_list(api_keys, base_urls, api_type, api_version)

    # Check that the config_list is not empty
    assert config_list, "The config_list should not be empty."

    # Check that the config_list has the correct length
    assert len(config_list) == len(api_keys), (
        "The config_list should have the same number of items as the api_keys list."
    )

    # Check that each config in the config_list has the correct structure and data
    for i, config in enumerate(config_list):
        assert config["api_key"] == api_keys[i], f"The api_key for config {i} is incorrect."
        assert config["base_url"] == base_urls[i], f"The base_url for config {i} is incorrect."
        assert config["api_type"] == api_type, f"The api_type for config {i} is incorrect."
        assert config["api_version"] == api_version, f"The api_version for config {i} is incorrect."

    # Test with mismatched lengths of api_keys and base_urls
    with pytest.raises(AssertionError) as exc_info:
        autogen.get_config_list(api_keys, base_urls[:2], api_type, api_version)
    assert str(exc_info.value) == "The length of api_keys must match the length of base_urls"

    # Test with empty api_keys
    with pytest.raises(AssertionError) as exc_info:
        autogen.get_config_list([], base_urls, api_type, api_version)
    assert str(exc_info.value) == "The length of api_keys must match the length of base_urls"

    # Test with None base_urls
    config_list_without_base = autogen.get_config_list(api_keys, None, api_type, api_version)
    assert all("base_url" not in config for config in config_list_without_base), (
        "The configs should not have base_url when None is provided."
    )

    # Test with empty string in api_keys
    api_keys_with_empty = ["key1", "", "key3"]
    config_list_with_empty_key = autogen.get_config_list(api_keys_with_empty, base_urls, api_type, api_version)
    assert len(config_list_with_empty_key) == 2, "The config_list should exclude configurations with empty api_keys."


def test_tags():
    config_list = json.loads(JSON_SAMPLE)

    target_list = filter_config(config_list, {"model": ["gpt-35-turbo-v0301"]})
    assert len(target_list) == 1

    list_1 = filter_config(config_list, {"tags": ["gpt35_turbo"]})
    assert len(list_1) == 1
    assert list_1[0] == target_list[0]

    list_2 = filter_config(config_list, {"tags": ["gpt-3.5-turbo"]})
    assert len(list_2) == 1
    assert list_2[0] == target_list[0]

    list_3 = filter_config(config_list, {"tags": ["gpt-3.5-turbo", "gpt35_turbo"]})
    assert len(list_3) == 1
    assert list_3[0] == target_list[0]

    # Will still match because there's a non-empty intersection
    list_4 = filter_config(config_list, {"tags": ["gpt-3.5-turbo", "does_not_exist"]})
    assert len(list_4) == 1
    assert list_4[0] == target_list[0]

    list_5 = filter_config(config_list, {"tags": ["does_not_exist"]})
    assert len(list_5) == 0


def test_is_valid_api_key():
    assert not is_valid_api_key("")
    assert not is_valid_api_key("sk-")
    assert not is_valid_api_key("SK-")
    assert not is_valid_api_key("sk-asajsdjsd2")
    assert not is_valid_api_key("FooBar")
    assert not is_valid_api_key("sk-asajsdjsd22372%23kjdfdfdf2329ffUUDSDS")
    assert is_valid_api_key(
        "sk-1b7n_YEvn7mmiUqkipH-JXk7DvqYoacDoe6Ae8v212T3BlbkFJWFRrGd3ZHN9GpZWX9Zx13gLolZ3NqcMFvb7ov5tzeA"
    )  # correct format, not real
    assert is_valid_api_key(
        "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"
    )  # correct format, not real
    assert is_valid_api_key("sk-asajsdjsd22372X23kjdfdfdf2329ffUUDSDS1212121221212sssXX")
    assert is_valid_api_key("sk-proj-asajsdjsd22372X23kjdfdfdf2329ffUUDSDS12121212212")
    assert is_valid_api_key("sk-None-asajsdjsd22372X23kjdfdfdf2329ffUUDSDS12121212212")
    assert is_valid_api_key("sk-svcaat-asajsdjsd22372X23kjdfdfdf2329ffUUDSDS12121212212")
    assert is_valid_api_key("sk-0-asajsdjsd22372X23kjdfdfdf2329ffUUDSDS12121212212")
    assert is_valid_api_key("sk-aut0gen-asajsdjsd22372X23kjdfdfdf2329ffUUDSDS12121212212")
    assert is_valid_api_key("sk-aut0-gen-asajsdjsd22372X23kjdfdfdf2329ffUUDSDS12121212212")
    assert is_valid_api_key("sk-aut0--gen-asajsdjsd22372X23kjdfdfdf2329ffUUDSDS12121212212")
    assert is_valid_api_key("sk-aut0-gen--asajsdjsd22372X23kjdfdfdf2329ffUUDSDS12121212212")
    assert is_valid_api_key("sk--aut0-gen-asajsdjsd22372X23kjdfdfdf2329ffUUDSDS12121212212")
    assert is_valid_api_key(MOCK_OPEN_AI_API_KEY)


if __name__ == "__main__":
    pytest.main()<|MERGE_RESOLUTION|>--- conflicted
+++ resolved
@@ -10,11 +10,7 @@
 import logging
 import os
 import tempfile
-<<<<<<< HEAD
-from datetime import datetime, timezone
 from pathlib import Path
-=======
->>>>>>> 03704c73
 from unittest import mock
 from unittest.mock import patch
 
@@ -22,17 +18,12 @@
 from pydantic import BaseModel
 
 import autogen
-<<<<<<< HEAD
 from autogen.oai.openai_utils import (
     DEFAULT_AZURE_API_VERSION,
-    OAI_PRICE1K,
     filter_config,
     generate_response_format_model,
     is_valid_api_key,
 )
-=======
-from autogen.oai.openai_utils import DEFAULT_AZURE_API_VERSION, filter_config, is_valid_api_key
->>>>>>> 03704c73
 
 from ..conftest import MOCK_OPEN_AI_API_KEY
 
