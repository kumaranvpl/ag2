# Copyright (c) 2023 - 2025, Owners of https://github.com/ag2ai
#
# SPDX-License-Identifier: Apache-2.0

import asyncio
import logging
from typing import List, Literal, Optional, Union

from ....import_utils import optional_import_block, require_optional_import
from .document import Document, DocumentType
from .graph_query_engine import GraphQueryEngine, GraphStoreQueryResult

with optional_import_block():
    from neo4j import GraphDatabase
    from neo4j_graphrag.embeddings import Embedder, OpenAIEmbeddings
    from neo4j_graphrag.experimental.pipeline.kg_builder import SimpleKGPipeline
    from neo4j_graphrag.generation import GraphRAG
    from neo4j_graphrag.indexes import create_vector_index
    from neo4j_graphrag.llm.openai_llm import LLMInterface, OpenAILLM
    from neo4j_graphrag.retrievers import VectorRetriever

# Set up logging
logging.basicConfig(level=logging.INFO)
logging.getLogger("httpx").setLevel(logging.WARNING)
logger = logging.getLogger(__name__)


@require_optional_import(["neo4j", "neo4j_graphrag"], "neo4j")
class Neo4jNativeGraphQueryEngine(GraphQueryEngine):
    """A graph query engine implemented using the Neo4j GraphRAG SDK.
    Provides functionality to initialize a knowledge graph,
    create a vector index, and query the graph using Neo4j and LLM.
    """

    def __init__(
        self,
        host: str = "neo4j://localhost",
        port: int = 7687,
        username: str = "neo4j",
        password: str = "password",
<<<<<<< HEAD
        embeddings: Union[Optional[Embedder], Literal["default"]] = "default",
=======
        embeddings: Optional["Embedder"] = None,
>>>>>>> e19e63c3
        embedding_dimension: Optional[int] = 3072,
        llm: Optional["LLMInterface"] = None,
        query_llm: Optional["LLMInterface"] = None,
        entities: Optional[List[str]] = None,
        relations: Optional[List[str]] = None,
        potential_schema: Optional[List[tuple[str, str, str]]] = None,
    ):
        """Initialize a Neo4j graph query engine.

        Args:
            host (str): Neo4j host URL.
            port (int): Neo4j port.
            username (str): Neo4j username.
            password (str): Neo4j password.
            embeddings (Union[Optional[Embedder], Literal["default"]]): Embedding model to embed chunk data and retrieve answers.
            embedding_dimension (int): Dimension of the embeddings for the model.
            llm (LLMInterface): Language model for creating the knowledge graph (returns JSON responses).
            query_llm (LLMInterface): Language model for querying the knowledge graph.
            entities (List[str], optional): Custom entities for guiding graph construction.
            relations (List[str], optional): Custom relations for guiding graph construction.
            potential_schema (List[tuple[str, str, str]], optional):
            Schema (triplets, i.e., [entity] -> [relationship] -> [entity]) to guide graph construction.
        """
        self.uri = f"{host}:{port}"
        self.driver = GraphDatabase.driver(self.uri, auth=(username, password))
<<<<<<< HEAD
        self.embeddings: Optional[Embedder] = (
            embeddings if embeddings != "default" else OpenAIEmbeddings(model="text-embedding-3-large")
        )
=======
        self.embeddings = embeddings or OpenAIEmbeddings(model="text-embedding-3-large")
>>>>>>> e19e63c3
        self.embedding_dimension = embedding_dimension
        self.llm = llm or OpenAILLM(
            model_name="gpt-4o",
            model_params={"response_format": {"type": "json_object"}, "temperature": 0},
        )
        self.query_llm = query_llm or OpenAILLM(model_name="gpt-4o", model_params={"temperature": 0})
        self.entities = entities
        self.relations = relations
        self.potential_schema = potential_schema

    def init_db(self, input_doc: Union[list[Document], None] = None):
        """Initialize the Neo4j graph database using the provided input doc.
        Currently this method only supports single document input (only reads the first doc).

        This method supports both text and PDF documents. It performs the following steps:
        1. Clears the existing database.
        2. Extracts graph nodes and relationships from the input data to build a knowledge graph.
        3. Creates a vector index for efficient retrieval.

        Args:
            input_doc (list[Document]): Input documents for building the graph.

        Raises:
            ValueError: If the input document is not provided or its type is unsupported.
        """
        if input_doc is None or len(input_doc) == 0:
            raise ValueError("Input document is required to initialize the database.")
        elif len(input_doc) > 1:
            raise ValueError("Only the first document will be used to initialize the database.")

        logger.info("Clearing the database...")
        self._clear_db()

        self._initialize_kg_builders()

        self._build_graph(input_doc)

        self.index_name = "vector-index-name"
        logger.info(f"Creating vector index '{self.index_name}'...")
        self._create_index(self.index_name)

    def add_records(self, new_records: list[Document]) -> bool:
        """Add new records to the Neo4j database.

        Args:
            new_records (list[Document]): List of new Documents to be added

        Returns:
            bool: True if records were added successfully, False otherwise.
        """
        for record in new_records:
            if not isinstance(record, Document):
                raise ValueError("Invalid record type. Expected Document.")

        self._build_graph(new_records)

        return True

    def query(self, question: str, n_results: int = 1, **kwargs) -> GraphStoreQueryResult:
        """Query the Neo4j database using a natural language question.

        Args:
            question (str): The question to be answered by querying the graph.

        Returns:
            GraphStoreQueryResult: The result of the query.
        """
        self.retriever = VectorRetriever(
            driver=self.driver,
            index_name=self.index_name,
            embedder=self.embeddings,
        )
        rag = GraphRAG(retriever=self.retriever, llm=self.query_llm)
        result = rag.search(query_text=question, retriever_config={"top_k": 5})

        return GraphStoreQueryResult(answer=result.answer)

    def _create_index(self, name: str):
        """Create a vector index for the Neo4j knowledge graph.

        Args:
            name (str): Name of the vector index to create.
        """
        logger.info(f"Creating vector index '{name}'...")
        create_vector_index(
            self.driver,
            name=name,
            label="Chunk",
            embedding_property="embedding",
            dimensions=self.embedding_dimension,
            similarity_fn="euclidean",
        )
        logger.info(f"Vector index '{name}' created successfully.")

    def _clear_db(self):
        """Clear all nodes and relationships from the Neo4j database."""
        logger.info("Clearing all nodes and relationships in the database...")
        self.driver.execute_query("MATCH (n) DETACH DELETE n;")
        logger.info("Database cleared successfully.")

    def _initialize_kg_builders(self):
        """Initialize the knowledge graph builders"""
        logger.info("Initializing the knowledge graph builders...")
        self.text_kg_builder = SimpleKGPipeline(
            driver=self.driver,
            embedder=self.embeddings,
            llm=self.llm,
            entities=self.entities,
            relations=self.relations,
            potential_schema=self.potential_schema,
            on_error="IGNORE",
            from_pdf=False,
        )

        self.pdf_kg_builder = SimpleKGPipeline(
            driver=self.driver,
            embedder=self.embeddings,
            llm=self.llm,
            entities=self.entities,
            relations=self.relations,
            potential_schema=self.potential_schema,
            on_error="IGNORE",
            from_pdf=True,
        )

    def _build_graph(self, input_doc: List[Document]) -> None:
        """Build the knowledge graph using the provided input documents.

        Args:
            input_doc (List[Document]): List of input documents for building the graph.
        """
        logger.info("Building the knowledge graph...")
        for doc in input_doc:
            if doc.doctype == DocumentType.TEXT:
                with open(doc.path_or_url, "r") as file:
                    text = file.read()
                asyncio.run(self.text_kg_builder.run_async(text=text))
            elif doc.doctype == DocumentType.PDF:
                asyncio.run(self.pdf_kg_builder.run_async(file_path=doc.path_or_url))
            else:
                raise ValueError(f"Unsupported document type: {doc.doctype}")

        logger.info("Knowledge graph built successfully.")<|MERGE_RESOLUTION|>--- conflicted
+++ resolved
@@ -4,7 +4,7 @@
 
 import asyncio
 import logging
-from typing import List, Literal, Optional, Union
+from typing import List, Optional, Union
 
 from ....import_utils import optional_import_block, require_optional_import
 from .document import Document, DocumentType
@@ -38,11 +38,7 @@
         port: int = 7687,
         username: str = "neo4j",
         password: str = "password",
-<<<<<<< HEAD
-        embeddings: Union[Optional[Embedder], Literal["default"]] = "default",
-=======
         embeddings: Optional["Embedder"] = None,
->>>>>>> e19e63c3
         embedding_dimension: Optional[int] = 3072,
         llm: Optional["LLMInterface"] = None,
         query_llm: Optional["LLMInterface"] = None,
@@ -68,13 +64,7 @@
         """
         self.uri = f"{host}:{port}"
         self.driver = GraphDatabase.driver(self.uri, auth=(username, password))
-<<<<<<< HEAD
-        self.embeddings: Optional[Embedder] = (
-            embeddings if embeddings != "default" else OpenAIEmbeddings(model="text-embedding-3-large")
-        )
-=======
         self.embeddings = embeddings or OpenAIEmbeddings(model="text-embedding-3-large")
->>>>>>> e19e63c3
         self.embedding_dimension = embedding_dimension
         self.llm = llm or OpenAILLM(
             model_name="gpt-4o",
