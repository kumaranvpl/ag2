# Copyright (c) 2023 - 2024, Owners of https://github.com/ag2ai
#
# SPDX-License-Identifier: Apache-2.0
#
# Portions derived from  https://github.com/microsoft/autogen are under the MIT License.
# SPDX-License-Identifier: MIT
import asyncio
import copy
import functools
import inspect
import json
import logging
import re
import warnings
from collections import defaultdict
from typing import Any, Callable, Dict, List, Literal, Optional, Tuple, Type, TypeVar, Union

from openai import BadRequestError

from autogen.agentchat.chat import _post_process_carryover_item
from autogen.exception_utils import InvalidCarryOverType, SenderRequired

from .._pydantic import BaseModel, model_dump
from ..cache.cache import AbstractCache
from ..code_utils import (
    PYTHON_VARIANTS,
    UNKNOWN,
    check_can_use_docker_or_throw,
    content_str,
    decide_use_docker,
    execute_code,
    extract_code,
    infer_lang,
)
from ..coding.base import CodeExecutor
from ..coding.factory import CodeExecutorFactory
from ..formatting_utils import colored
from ..function_utils import get_function_schema, load_basemodels_if_needed, serialize_to_str
from ..io.base import IOStream
from ..oai.client import ModelClient, OpenAIWrapper
from ..runtime_logging import log_event, log_function_use, log_new_agent, logging_enabled
from ..telemetry.telemetry_core import EventKind, SpanKind, get_current_telemetry
from .agent import Agent, LLMAgent
from .chat import ChatResult, a_initiate_chats, initiate_chats
from .utils import consolidate_chat_info, gather_usage_summary, print_trace

__all__ = ("ConversableAgent",)

logger = logging.getLogger(__name__)

F = TypeVar("F", bound=Callable[..., Any])


class ConversableAgent(LLMAgent):
    """(In preview) A class for generic conversable agents which can be configured as assistant or user proxy.

    After receiving each message, the agent will send a reply to the sender unless the msg is a termination msg.
    For example, AssistantAgent and UserProxyAgent are subclasses of this class,
    configured with different default settings.

    To modify auto reply, override `generate_reply` method.
    To disable/enable human response in every turn, set `human_input_mode` to "NEVER" or "ALWAYS".
    To modify the way to get human input, override `get_human_input` method.
    To modify the way to execute code blocks, single code block, or function call, override `execute_code_blocks`,
    `run_code`, and `execute_function` methods respectively.
    """

    DEFAULT_CONFIG = False  # False or dict, the default config for llm inference
    MAX_CONSECUTIVE_AUTO_REPLY = 100  # maximum number of consecutive auto replies (subject to future change)

    DEFAULT_SUMMARY_PROMPT = "Summarize the takeaway from the conversation. Do not add any introductory phrases."
    DEFAULT_SUMMARY_METHOD = "last_msg"
    llm_config: Union[dict, Literal[False]]

    def __init__(
        self,
        name: str,
        system_message: Optional[Union[str, list]] = "You are a helpful AI Assistant.",
        is_termination_msg: Optional[Callable[[dict], bool]] = None,
        max_consecutive_auto_reply: Optional[int] = None,
        human_input_mode: Literal["ALWAYS", "NEVER", "TERMINATE"] = "TERMINATE",
        function_map: Optional[dict[str, Callable]] = None,
        code_execution_config: Union[dict, Literal[False]] = False,
        llm_config: Optional[Union[dict, Literal[False]]] = None,
        default_auto_reply: Union[str, dict] = "",
        description: Optional[str] = None,
        chat_messages: Optional[dict[Agent, list[dict]]] = None,
        silent: Optional[bool] = None,
        context_variables: Optional[dict[str, Any]] = None,
    ):
        """
        Args:
            name (str): name of the agent.
            system_message (str or list): system message for the ChatCompletion inference.
            is_termination_msg (function): a function that takes a message in the form of a dictionary
                and returns a boolean value indicating if this received message is a termination message.
                The dict can contain the following keys: "content", "role", "name", "function_call".
            max_consecutive_auto_reply (int): the maximum number of consecutive auto replies.
                default to None (no limit provided, class attribute MAX_CONSECUTIVE_AUTO_REPLY will be used as the limit in this case).
                When set to 0, no auto reply will be generated.
            human_input_mode (str): whether to ask for human inputs every time a message is received.
                Possible values are "ALWAYS", "TERMINATE", "NEVER".
                (1) When "ALWAYS", the agent prompts for human input every time a message is received.
                    Under this mode, the conversation stops when the human input is "exit",
                    or when is_termination_msg is True and there is no human input.
                (2) When "TERMINATE", the agent only prompts for human input only when a termination message is received or
                    the number of auto reply reaches the max_consecutive_auto_reply.
                (3) When "NEVER", the agent will never prompt for human input. Under this mode, the conversation stops
                    when the number of auto reply reaches the max_consecutive_auto_reply or when is_termination_msg is True.
            function_map (dict[str, callable]): Mapping function names (passed to openai) to callable functions, also used for tool calls.
            code_execution_config (dict or False): config for the code execution.
                To disable code execution, set to False. Otherwise, set to a dictionary with the following keys:
                - work_dir (Optional, str): The working directory for the code execution.
                    If None, a default working directory will be used.
                    The default working directory is the "extensions" directory under
                    "path_to_autogen".
                - use_docker (Optional, list, str or bool): The docker image to use for code execution.
                    Default is True, which means the code will be executed in a docker container. A default list of images will be used.
                    If a list or a str of image name(s) is provided, the code will be executed in a docker container
                    with the first image successfully pulled.
                    If False, the code will be executed in the current environment.
                    We strongly recommend using docker for code execution.
                - timeout (Optional, int): The maximum execution time in seconds.
                - last_n_messages (Experimental, int or str): The number of messages to look back for code execution.
                    If set to 'auto', it will scan backwards through all messages arriving since the agent last spoke, which is typically the last time execution was attempted. (Default: auto)
            llm_config (dict or False or None): llm inference configuration.
                Please refer to [OpenAIWrapper.create](/docs/reference/oai/client#create)
                for available options.
                When using OpenAI or Azure OpenAI endpoints, please specify a non-empty 'model' either in `llm_config` or in each config of 'config_list' in `llm_config`.
                To disable llm-based auto reply, set to False.
                When set to None, will use self.DEFAULT_CONFIG, which defaults to False.
            default_auto_reply (str or dict): default auto reply when no code execution or llm-based reply is generated.
            description (str): a short description of the agent. This description is used by other agents
                (e.g. the GroupChatManager) to decide when to call upon this agent. (Default: system_message)
            chat_messages (dict or None): the previous chat messages that this agent had in the past with other agents.
                Can be used to give the agent a memory by providing the chat history. This will allow the agent to
                resume previous had conversations. Defaults to an empty chat history.
            silent (bool or None): (Experimental) whether to print the message sent. If None, will use the value of
                silent in each function.
            context_variables (dict or None): Context variables that provide a persistent context for the agent.
                Note: Will maintain a reference to the passed in context variables (enabling a shared context)
                Only used in Swarms at this stage:
                https://ag2ai.github.io/ag2/docs/reference/agentchat/contrib/swarm_agent
        """
        # we change code_execution_config below and we have to make sure we don't change the input
        # in case of UserProxyAgent, without this we could even change the default value {}
        code_execution_config = (
            code_execution_config.copy() if hasattr(code_execution_config, "copy") else code_execution_config
        )

        self._name = name
        # a dictionary of conversations, default value is list
        if chat_messages is None:
            self._oai_messages = defaultdict(list)
        else:
            self._oai_messages = chat_messages

        self._oai_system_message = [{"content": system_message, "role": "system"}]
        self._description = description if description is not None else system_message
        self._is_termination_msg = (
            is_termination_msg
            if is_termination_msg is not None
            else (lambda x: content_str(x.get("content")) == "TERMINATE")
        )
        self.silent = silent
        # Take a copy to avoid modifying the given dict
        if isinstance(llm_config, dict):
            try:
                llm_config = copy.deepcopy(llm_config)
            except TypeError as e:
                raise TypeError(
                    "Please implement __deepcopy__ method for each value class in llm_config to support deepcopy."
                    " Refer to the docs for more details: https://ag2ai.github.io/ag2/docs/topics/llm_configuration#adding-http-client-in-llm_config-for-proxy"
                ) from e

        self._validate_llm_config(llm_config)

        if logging_enabled():
            log_new_agent(self, locals())

        # Initialize standalone client cache object.
        self.client_cache = None

        self.human_input_mode = human_input_mode
        self._max_consecutive_auto_reply = (
            max_consecutive_auto_reply if max_consecutive_auto_reply is not None else self.MAX_CONSECUTIVE_AUTO_REPLY
        )
        self._consecutive_auto_reply_counter = defaultdict(int)
        self._max_consecutive_auto_reply_dict = defaultdict(self.max_consecutive_auto_reply)
        self._function_map = (
            {}
            if function_map is None
            else {name: callable for name, callable in function_map.items() if self._assert_valid_name(name)}
        )
        self._default_auto_reply = default_auto_reply
        self._reply_func_list = []
        self._human_input = []
        self.reply_at_receive = defaultdict(bool)
        self.register_reply([Agent, None], ConversableAgent.generate_oai_reply)
        self.register_reply([Agent, None], ConversableAgent.a_generate_oai_reply, ignore_async_in_sync_chat=True)

        self._context_variables = context_variables if context_variables is not None else {}

        # Setting up code execution.
        # Do not register code execution reply if code execution is disabled.
        if code_execution_config is not False:
            # If code_execution_config is None, set it to an empty dict.
            if code_execution_config is None:
                warnings.warn(
                    "Using None to signal a default code_execution_config is deprecated. "
                    "Use {} to use default or False to disable code execution.",
                    stacklevel=2,
                )
                code_execution_config = {}
            if not isinstance(code_execution_config, dict):
                raise ValueError("code_execution_config must be a dict or False.")

            # We have got a valid code_execution_config.
            self._code_execution_config = code_execution_config

            if self._code_execution_config.get("executor") is not None:
                if "use_docker" in self._code_execution_config:
                    raise ValueError(
                        "'use_docker' in code_execution_config is not valid when 'executor' is set. Use the appropriate arg in the chosen executor instead."
                    )

                if "work_dir" in self._code_execution_config:
                    raise ValueError(
                        "'work_dir' in code_execution_config is not valid when 'executor' is set. Use the appropriate arg in the chosen executor instead."
                    )

                if "timeout" in self._code_execution_config:
                    raise ValueError(
                        "'timeout' in code_execution_config is not valid when 'executor' is set. Use the appropriate arg in the chosen executor instead."
                    )

                # Use the new code executor.
                self._code_executor = CodeExecutorFactory.create(self._code_execution_config)
                self.register_reply([Agent, None], ConversableAgent._generate_code_execution_reply_using_executor)
            else:
                # Legacy code execution using code_utils.
                use_docker = self._code_execution_config.get("use_docker", None)
                use_docker = decide_use_docker(use_docker)
                check_can_use_docker_or_throw(use_docker)
                self._code_execution_config["use_docker"] = use_docker
                self.register_reply([Agent, None], ConversableAgent.generate_code_execution_reply)
        else:
            # Code execution is disabled.
            self._code_execution_config = False

        self.register_reply([Agent, None], ConversableAgent.generate_tool_calls_reply)
        self.register_reply([Agent, None], ConversableAgent.a_generate_tool_calls_reply, ignore_async_in_sync_chat=True)
        self.register_reply([Agent, None], ConversableAgent.generate_function_call_reply)
        self.register_reply(
            [Agent, None], ConversableAgent.a_generate_function_call_reply, ignore_async_in_sync_chat=True
        )
        self.register_reply([Agent, None], ConversableAgent.check_termination_and_human_reply)
        self.register_reply(
            [Agent, None], ConversableAgent.a_check_termination_and_human_reply, ignore_async_in_sync_chat=True
        )

        # Registered hooks are kept in lists, indexed by hookable method, to be called in their order of registration.
        # New hookable methods should be added to this list as required to support new agent capabilities.
        self.hook_lists: dict[str, list[Callable]] = {
            "process_last_received_message": [],
            "process_all_messages_before_reply": [],
            "process_message_before_send": [],
            "update_agent_state": [],
        }

        # Print to console: "TRACE: " and the class name and then function name
        print_trace(inspect.currentframe().f_code.co_name, self, None, self.name, self.__class__.__name__, None)

        # Telemetry
        telemetry = get_current_telemetry()
        if telemetry:
            telemetry.record_event(
                EventKind.AGENT_CREATION,
                {
                    "agent_type": self.__class__.__name__,
                    "agent_name": name,
                    "system_message": system_message,
                    "description": description or "",
                    "has_llm_config": bool(llm_config),
                    "human_input_mode": human_input_mode,
                },
            )

    def _validate_llm_config(self, llm_config):
        assert llm_config in (None, False) or isinstance(
            llm_config, dict
        ), "llm_config must be a dict or False or None."
        if llm_config is None:
            llm_config = self.DEFAULT_CONFIG
        self.llm_config = self.DEFAULT_CONFIG if llm_config is None else llm_config
        # TODO: more complete validity check
        if self.llm_config in [{}, {"config_list": []}, {"config_list": [{"model": ""}]}]:
            raise ValueError(
                "When using OpenAI or Azure OpenAI endpoints, specify a non-empty 'model' either in 'llm_config' or in each config of 'config_list'."
            )
        self.client = None if self.llm_config is False else OpenAIWrapper(**self.llm_config)

    @staticmethod
    def _is_silent(agent: Agent, silent: Optional[bool] = False) -> bool:
        return agent.silent if agent.silent is not None else silent

    @property
    def name(self) -> str:
        """Get the name of the agent."""
        return self._name

    @property
    def description(self) -> str:
        """Get the description of the agent."""
        return self._description

    @description.setter
    def description(self, description: str):
        """Set the description of the agent."""
        self._description = description

    @property
    def code_executor(self) -> Optional[CodeExecutor]:
        """The code executor used by this agent. Returns None if code execution is disabled."""
        if not hasattr(self, "_code_executor"):
            return None
        return self._code_executor

    def register_reply(
        self,
        trigger: Union[type[Agent], str, Agent, Callable[[Agent], bool], list],
        reply_func: Callable,
        position: int = 0,
        config: Optional[Any] = None,
        reset_config: Optional[Callable] = None,
        *,
        ignore_async_in_sync_chat: bool = False,
        remove_other_reply_funcs: bool = False,
    ):
        """Register a reply function.

        The reply function will be called when the trigger matches the sender.
        The function registered later will be checked earlier by default.
        To change the order, set the position to a positive integer.

        Both sync and async reply functions can be registered. The sync reply function will be triggered
        from both sync and async chats. However, an async reply function will only be triggered from async
        chats (initiated with `ConversableAgent.a_initiate_chat`). If an `async` reply function is registered
        and a chat is initialized with a sync function, `ignore_async_in_sync_chat` determines the behaviour as follows:
                if `ignore_async_in_sync_chat` is set to `False` (default value), an exception will be raised, and
                if `ignore_async_in_sync_chat` is set to `True`, the reply function will be ignored.

        Args:
            trigger (Agent class, str, Agent instance, callable, or list): the trigger.
                    If a class is provided, the reply function will be called when the sender is an instance of the class.
                    If a string is provided, the reply function will be called when the sender's name matches the string.
                    If an agent instance is provided, the reply function will be called when the sender is the agent instance.
                    If a callable is provided, the reply function will be called when the callable returns True.
                    If a list is provided, the reply function will be called when any of the triggers in the list is activated.
                    If None is provided, the reply function will be called only when the sender is None.
                    Note: Be sure to register `None` as a trigger if you would like to trigger an auto-reply function with non-empty messages and `sender=None`.
            reply_func (Callable): the reply function.
                The function takes a recipient agent, a list of messages, a sender agent and a config as input and returns a reply message.

                ```python
                def reply_func(
                    recipient: ConversableAgent,
                    messages: Optional[List[Dict]] = None,
                    sender: Optional[Agent] = None,
                    config: Optional[Any] = None,
                ) -> Tuple[bool, Union[str, Dict, None]]:
                ```
            position (int): the position of the reply function in the reply function list.
                The function registered later will be checked earlier by default.
                To change the order, set the position to a positive integer.
            config (Any): the config to be passed to the reply function.
                When an agent is reset, the config will be reset to the original value.
            reset_config (Callable): the function to reset the config.
                The function returns None. Signature: ```def reset_config(config: Any)```
            ignore_async_in_sync_chat (bool): whether to ignore the async reply function in sync chats. If `False`, an exception
                will be raised if an async reply function is registered and a chat is initialized with a sync
                function.
            remove_other_reply_funcs (bool): whether to remove other reply functions when registering this reply function.
        """

        print_trace(inspect.currentframe().f_code.co_name, self, None, self.name, self.__class__.__name__, None)

        if not isinstance(trigger, (type, str, Agent, Callable, list)):
            raise ValueError("trigger must be a class, a string, an agent, a callable or a list.")
        if remove_other_reply_funcs:
            self._reply_func_list.clear()
        self._reply_func_list.insert(
            position,
            {
                "trigger": trigger,
                "reply_func": reply_func,
                "config": copy.copy(config),
                "init_config": config,
                "reset_config": reset_config,
                "ignore_async_in_sync_chat": ignore_async_in_sync_chat and inspect.iscoroutinefunction(reply_func),
            },
        )

    def replace_reply_func(self, old_reply_func: Callable, new_reply_func: Callable):
        """Replace a registered reply function with a new one.

        Args:
            old_reply_func (Callable): the old reply function to be replaced.
            new_reply_func (Callable): the new reply function to replace the old one.
        """
        for f in self._reply_func_list:
            if f["reply_func"] == old_reply_func:
                f["reply_func"] = new_reply_func

    @staticmethod
    def _get_chats_to_run(
        chat_queue: list[dict[str, Any]], recipient: Agent, messages: Union[str, Callable], sender: Agent, config: Any
    ) -> list[dict[str, Any]]:
        """A simple chat reply function.
        This function initiate one or a sequence of chats between the "recipient" and the agents in the
        chat_queue.

        It extracts and returns a summary from the nested chat based on the "summary_method" in each chat in chat_queue.

        Returns:
            Tuple[bool, str]: A tuple where the first element indicates the completion of the chat, and the second element contains the summary of the last chat if any chats were initiated.
        """
        print_trace(inspect.currentframe().f_code.co_name, None, "STATIC", None, "ConversableAgent", None)

        last_msg = messages[-1].get("content")
        chat_to_run = []
        for i, c in enumerate(chat_queue):
            current_c = c.copy()
            if current_c.get("sender") is None:
                current_c["sender"] = recipient
            message = current_c.get("message")
            # If message is not provided in chat_queue, we by default use the last message from the original chat history as the first message in this nested chat (for the first chat in the chat queue).
            # NOTE: This setting is prone to change.
            if message is None and i == 0:
                message = last_msg
            if callable(message):
                message = message(recipient, messages, sender, config)
            # We only run chat that has a valid message. NOTE: This is prone to change dependin on applications.
            if message:
                current_c["message"] = message
                chat_to_run.append(current_c)
        return chat_to_run

    @staticmethod
    def _summary_from_nested_chats(
        chat_queue: list[dict[str, Any]], recipient: Agent, messages: Union[str, Callable], sender: Agent, config: Any
    ) -> tuple[bool, Union[str, None]]:
        """A simple chat reply function.
        This function initiate one or a sequence of chats between the "recipient" and the agents in the
        chat_queue.

        It extracts and returns a summary from the nested chat based on the "summary_method" in each chat in chat_queue.

        Returns:
            Tuple[bool, str]: A tuple where the first element indicates the completion of the chat, and the second element contains the summary of the last chat if any chats were initiated.
        """
        print_trace(inspect.currentframe().f_code.co_name, None, "STATIC", None, "ConversableAgent", None)

        chat_to_run = ConversableAgent._get_chats_to_run(chat_queue, recipient, messages, sender, config)
        if not chat_to_run:
            return True, None
        res = initiate_chats(chat_to_run)
        return True, res[-1].summary

    @staticmethod
    async def _a_summary_from_nested_chats(
        chat_queue: list[dict[str, Any]], recipient: Agent, messages: Union[str, Callable], sender: Agent, config: Any
    ) -> tuple[bool, Union[str, None]]:
        """A simple chat reply function.
        This function initiate one or a sequence of chats between the "recipient" and the agents in the
        chat_queue.

        It extracts and returns a summary from the nested chat based on the "summary_method" in each chat in chat_queue.

        Returns:
            Tuple[bool, str]: A tuple where the first element indicates the completion of the chat, and the second element contains the summary of the last chat if any chats were initiated.
        """
        print_trace(inspect.currentframe().f_code.co_name, None, "STATIC", None, "ConversableAgent", None)

        chat_to_run = ConversableAgent._get_chats_to_run(chat_queue, recipient, messages, sender, config)
        if not chat_to_run:
            return True, None
        res = await a_initiate_chats(chat_to_run)
        index_of_last_chat = chat_to_run[-1]["chat_id"]
        return True, res[index_of_last_chat].summary

    def register_nested_chats(
        self,
        chat_queue: list[dict[str, Any]],
        trigger: Union[type[Agent], str, Agent, Callable[[Agent], bool], list],
        reply_func_from_nested_chats: Union[str, Callable] = "summary_from_nested_chats",
        position: int = 2,
        use_async: Union[bool, None] = None,
        **kwargs,
    ) -> None:
        """Register a nested chat reply function.
        Args:
            chat_queue (list): a list of chat objects to be initiated. If use_async is used, then all messages in chat_queue must have a chat-id associated with them.
            trigger (Agent class, str, Agent instance, callable, or list): refer to `register_reply` for details.
            reply_func_from_nested_chats (Callable, str): the reply function for the nested chat.
                The function takes a chat_queue for nested chat, recipient agent, a list of messages, a sender agent and a config as input and returns a reply message.
                Default to "summary_from_nested_chats", which corresponds to a built-in reply function that get summary from the nested chat_queue.
            ```python
            def reply_func_from_nested_chats(
                chat_queue: List[Dict],
                recipient: ConversableAgent,
                messages: Optional[List[Dict]] = None,
                sender: Optional[Agent] = None,
                config: Optional[Any] = None,
            ) -> Tuple[bool, Union[str, Dict, None]]:
            ```
            position (int): Ref to `register_reply` for details. Default to 2. It means we first check the termination and human reply, then check the registered nested chat reply.
            use_async: Uses a_initiate_chats internally to start nested chats. If the original chat is initiated with a_initiate_chats, you may set this to true so nested chats do not run in sync.
            kwargs: Ref to `register_reply` for details.
        """
        print_trace(inspect.currentframe().f_code.co_name, self, None, self.name, self.__class__.__name__, None)

        if use_async:
            for chat in chat_queue:
                if chat.get("chat_id") is None:
                    raise ValueError("chat_id is required for async nested chats")

        if use_async:
            if reply_func_from_nested_chats == "summary_from_nested_chats":
                reply_func_from_nested_chats = self._a_summary_from_nested_chats
            if not callable(reply_func_from_nested_chats) or not inspect.iscoroutinefunction(
                reply_func_from_nested_chats
            ):
                raise ValueError("reply_func_from_nested_chats must be a callable and a coroutine")

            async def wrapped_reply_func(recipient, messages=None, sender=None, config=None):
                return await reply_func_from_nested_chats(chat_queue, recipient, messages, sender, config)

        else:
            if reply_func_from_nested_chats == "summary_from_nested_chats":
                reply_func_from_nested_chats = self._summary_from_nested_chats
            if not callable(reply_func_from_nested_chats):
                raise ValueError("reply_func_from_nested_chats must be a callable")

            def wrapped_reply_func(recipient, messages=None, sender=None, config=None):
                return reply_func_from_nested_chats(chat_queue, recipient, messages, sender, config)

        functools.update_wrapper(wrapped_reply_func, reply_func_from_nested_chats)

        self.register_reply(
            trigger,
            wrapped_reply_func,
            position,
            kwargs.get("config"),
            kwargs.get("reset_config"),
            ignore_async_in_sync_chat=(
                not use_async if use_async is not None else kwargs.get("ignore_async_in_sync_chat")
            ),
        )

    def get_context(self, key: str, default: Any = None) -> Any:
        """
        Get a context variable by key.
        Args:
            key: The key to look up
            default: Value to return if key doesn't exist
        Returns:
            The value associated with the key, or default if not found
        """
        return self._context_variables.get(key, default)

    def set_context(self, key: str, value: Any) -> None:
        """
        Set a context variable.
        Args:
            key: The key to set
            value: The value to associate with the key
        """
        self._context_variables[key] = value

    def update_context(self, context_variables: dict[str, Any]) -> None:
        """
        Update multiple context variables at once.
        Args:
            context_variables: Dictionary of variables to update/add
        """
        self._context_variables.update(context_variables)

    def pop_context(self, key: str, default: Any = None) -> Any:
        """
        Remove and return a context variable.
        Args:
            key: The key to remove
            default: Value to return if key doesn't exist
        Returns:
            The value that was removed, or default if key not found
        """
        return self._context_variables.pop(key, default)

    @property
    def system_message(self) -> str:
        """Return the system message."""
        return self._oai_system_message[0]["content"]

    def update_system_message(self, system_message: str) -> None:
        """Update the system message.

        Args:
            system_message (str): system message for the ChatCompletion inference.
        """
        self._oai_system_message[0]["content"] = system_message

    def update_max_consecutive_auto_reply(self, value: int, sender: Optional[Agent] = None):
        """Update the maximum number of consecutive auto replies.

        Args:
            value (int): the maximum number of consecutive auto replies.
            sender (Agent): when the sender is provided, only update the max_consecutive_auto_reply for that sender.
        """
        if sender is None:
            self._max_consecutive_auto_reply = value
            for k in self._max_consecutive_auto_reply_dict:
                self._max_consecutive_auto_reply_dict[k] = value
        else:
            self._max_consecutive_auto_reply_dict[sender] = value

    def max_consecutive_auto_reply(self, sender: Optional[Agent] = None) -> int:
        """The maximum number of consecutive auto replies."""
        return self._max_consecutive_auto_reply if sender is None else self._max_consecutive_auto_reply_dict[sender]

    @property
    def chat_messages(self) -> dict[Agent, list[dict]]:
        """A dictionary of conversations from agent to list of messages."""
        return self._oai_messages

    def chat_messages_for_summary(self, agent: Agent) -> list[dict]:
        """A list of messages as a conversation to summarize."""
        return self._oai_messages[agent]

    def last_message(self, agent: Optional[Agent] = None) -> Optional[dict]:
        """The last message exchanged with the agent.

        Args:
            agent (Agent): The agent in the conversation.
                If None and more than one agent's conversations are found, an error will be raised.
                If None and only one conversation is found, the last message of the only conversation will be returned.

        Returns:
            The last message exchanged with the agent.
        """
        if agent is None:
            n_conversations = len(self._oai_messages)
            if n_conversations == 0:
                return None
            if n_conversations == 1:
                for conversation in self._oai_messages.values():
                    return conversation[-1]
            raise ValueError("More than one conversation is found. Please specify the sender to get the last message.")
        if agent not in self._oai_messages.keys():
            raise KeyError(
                f"The agent '{agent.name}' is not present in any conversation. No history available for this agent."
            )
        return self._oai_messages[agent][-1]

    @property
    def use_docker(self) -> Union[bool, str, None]:
        """Bool value of whether to use docker to execute the code,
        or str value of the docker image name to use, or None when code execution is disabled.
        """
        return None if self._code_execution_config is False else self._code_execution_config.get("use_docker")

    @staticmethod
    def _message_to_dict(message: Union[dict, str]) -> dict:
        """Convert a message to a dictionary.

        The message can be a string or a dictionary. The string will be put in the "content" field of the new dictionary.
        """
        if isinstance(message, str):
            return {"content": message}
        elif isinstance(message, dict):
            return message
        else:
            return dict(message)

    @staticmethod
    def _normalize_name(name):
        """
        LLMs sometimes ask functions while ignoring their own format requirements, this function should be used to replace invalid characters with "_".

        Prefer _assert_valid_name for validating user configuration or input
        """
        return re.sub(r"[^a-zA-Z0-9_-]", "_", name)[:64]

    @staticmethod
    def _assert_valid_name(name):
        """
        Ensure that configured names are valid, raises ValueError if not.

        For munging LLM responses use _normalize_name to ensure LLM specified names don't break the API.
        """
        if not re.match(r"^[a-zA-Z0-9_-]+$", name):
            raise ValueError(f"Invalid name: {name}. Only letters, numbers, '_' and '-' are allowed.")
        if len(name) > 64:
            raise ValueError(f"Invalid name: {name}. Name must be less than 64 characters.")
        return name

    def _append_oai_message(self, message: Union[dict, str], role, conversation_id: Agent, is_sending: bool) -> bool:
        """Append a message to the ChatCompletion conversation.

        If the message received is a string, it will be put in the "content" field of the new dictionary.
        If the message received is a dictionary but does not have any of the three fields "content", "function_call", or "tool_calls",
            this message is not a valid ChatCompletion message.
        If only "function_call" or "tool_calls" is provided, "content" will be set to None if not provided, and the role of the message will be forced "assistant".

        Args:
            message (dict or str): message to be appended to the ChatCompletion conversation.
            role (str): role of the message, can be "assistant" or "function".
            conversation_id (Agent): id of the conversation, should be the recipient or sender.
            is_sending (bool): If the agent (aka self) is sending to the conversation_id agent, otherwise receiving.

        Returns:
            bool: whether the message is appended to the ChatCompletion conversation.
        """
        message = self._message_to_dict(message)
        # create oai message to be appended to the oai conversation that can be passed to oai directly.
        oai_message = {
            k: message[k]
            for k in ("content", "function_call", "tool_calls", "tool_responses", "tool_call_id", "name", "context")
            if k in message and message[k] is not None
        }
        if "content" not in oai_message:
            if "function_call" in oai_message or "tool_calls" in oai_message:
                oai_message["content"] = None  # if only function_call is provided, content will be set to None.
            else:
                return False

        if message.get("role") in ["function", "tool"]:
            oai_message["role"] = message.get("role")
            if "tool_responses" in oai_message:
                for tool_response in oai_message["tool_responses"]:
                    tool_response["content"] = str(tool_response["content"])
        elif "override_role" in message:
            # If we have a direction to override the role then set the
            # role accordingly. Used to customise the role for the
            # select speaker prompt.
            oai_message["role"] = message.get("override_role")
        else:
            oai_message["role"] = role

        if oai_message.get("function_call", False) or oai_message.get("tool_calls", False):
            oai_message["role"] = "assistant"  # only messages with role 'assistant' can have a function call.
        elif "name" not in oai_message:
            # If we don't have a name field, append it
            if is_sending:
                oai_message["name"] = self.name
            else:
                oai_message["name"] = conversation_id.name

        self._oai_messages[conversation_id].append(oai_message)

        return True

    def _process_message_before_send(
        self, message: Union[dict, str], recipient: Agent, silent: bool
    ) -> Union[dict, str]:
        """Process the message before sending it to the recipient."""
        hook_list = self.hook_lists["process_message_before_send"]
        for hook in hook_list:
            message = hook(
                sender=self, message=message, recipient=recipient, silent=ConversableAgent._is_silent(self, silent)
            )
        return message

    def send(
        self,
        message: Union[dict, str],
        recipient: Agent,
        request_reply: Optional[bool] = None,
        silent: Optional[bool] = False,
    ):
        """Send a message to another agent.

        Args:
            message (dict or str): message to be sent.
                The message could contain the following fields:
                - content (str or List): Required, the content of the message. (Can be None)
                - function_call (str): the name of the function to be called.
                - name (str): the name of the function to be called.
                - role (str): the role of the message, any role that is not "function"
                    will be modified to "assistant".
                - context (dict): the context of the message, which will be passed to
                    [OpenAIWrapper.create](../oai/client#create).
                    For example, one agent can send a message A as:
        ```python
        {
            "content": lambda context: context["use_tool_msg"],
            "context": {
                "use_tool_msg": "Use tool X if they are relevant."
            }
        }
        ```
                    Next time, one agent can send a message B with a different "use_tool_msg".
                    Then the content of message A will be refreshed to the new "use_tool_msg".
                    So effectively, this provides a way for an agent to send a "link" and modify
                    the content of the "link" later.
            recipient (Agent): the recipient of the message.
            request_reply (bool or None): whether to request a reply from the recipient.
            silent (bool or None): (Experimental) whether to print the message sent.

        Raises:
            ValueError: if the message can't be converted into a valid ChatCompletion message.
        """
        if not silent:
            trace_timestamp = print_trace(
                inspect.currentframe().f_code.co_name, self, "[START]", self.name, self.__class__.__name__, None
            )

        message = self._process_message_before_send(message, recipient, ConversableAgent._is_silent(self, silent))
        # When the agent composes and sends the message, the role of the message is "assistant"
        # unless it's "function".
        valid = self._append_oai_message(message, "assistant", recipient, is_sending=True)
        if valid:
            recipient.receive(message, self, request_reply, silent)
        else:
            raise ValueError(
                "Message can't be converted into a valid ChatCompletion message. Either content or function_call must be provided."
            )

        if not silent:
            print_trace(
                inspect.currentframe().f_code.co_name,
                self,
                "[END]",
                self.name,
                self.__class__.__name__,
                trace_timestamp,
            )

    async def a_send(
        self,
        message: Union[dict, str],
        recipient: Agent,
        request_reply: Optional[bool] = None,
        silent: Optional[bool] = False,
    ):
        """(async) Send a message to another agent.

        Args:
            message (dict or str): message to be sent.
                The message could contain the following fields:
                - content (str or List): Required, the content of the message. (Can be None)
                - function_call (str): the name of the function to be called.
                - name (str): the name of the function to be called.
                - role (str): the role of the message, any role that is not "function"
                    will be modified to "assistant".
                - context (dict): the context of the message, which will be passed to
                    [OpenAIWrapper.create](../oai/client#create).
                    For example, one agent can send a message A as:
        ```python
        {
            "content": lambda context: context["use_tool_msg"],
            "context": {
                "use_tool_msg": "Use tool X if they are relevant."
            }
        }
        ```
                    Next time, one agent can send a message B with a different "use_tool_msg".
                    Then the content of message A will be refreshed to the new "use_tool_msg".
                    So effectively, this provides a way for an agent to send a "link" and modify
                    the content of the "link" later.
            recipient (Agent): the recipient of the message.
            request_reply (bool or None): whether to request a reply from the recipient.
            silent (bool or None): (Experimental) whether to print the message sent.

        Raises:
            ValueError: if the message can't be converted into a valid ChatCompletion message.
        """
        trace_timestamp = print_trace(
            inspect.currentframe().f_code.co_name, self, "[START]", self.name, self.__class__.__name__, None
        )

        message = self._process_message_before_send(message, recipient, ConversableAgent._is_silent(self, silent))
        # When the agent composes and sends the message, the role of the message is "assistant"
        # unless it's "function".
        valid = self._append_oai_message(message, "assistant", recipient, is_sending=True)
        if valid:
            await recipient.a_receive(message, self, request_reply, silent)
        else:
            raise ValueError(
                "Message can't be converted into a valid ChatCompletion message. Either content or function_call must be provided."
            )

<<<<<<< HEAD
        print_trace(
            inspect.currentframe().f_code.co_name, self, "[END]", self.name, self.__class__.__name__, trace_timestamp
        )

    def _print_received_message(self, message: Union[Dict, str], sender: Agent, skip_head: bool = False):
=======
    def _print_received_message(self, message: Union[dict, str], sender: Agent, skip_head: bool = False):
>>>>>>> 7e0eeef2
        iostream = IOStream.get_default()
        # print the message received
        if not skip_head:
            iostream.print(colored(sender.name, "yellow"), "(to", f"{self.name}):\n", flush=True)
        message = self._message_to_dict(message)

        if message.get("tool_responses"):  # Handle tool multi-call responses
            for tool_response in message["tool_responses"]:
                self._print_received_message(tool_response, sender, skip_head=True)
            if message.get("role") == "tool":
                return  # If role is tool, then content is just a concatenation of all tool_responses

        if message.get("role") in ["function", "tool"]:
            if message["role"] == "function":
                id_key = "name"
            else:
                id_key = "tool_call_id"
            id = message.get(id_key, "No id found")
            func_print = f"***** Response from calling {message['role']} ({id}) *****"
            iostream.print(colored(func_print, "green"), flush=True)
            iostream.print(message["content"], flush=True)
            iostream.print(colored("*" * len(func_print), "green"), flush=True)
        else:
            content = message.get("content")
            if content is not None:
                if "context" in message:
                    content = OpenAIWrapper.instantiate(
                        content,
                        message["context"],
                        self.llm_config and self.llm_config.get("allow_format_str_template", False),
                    )
                iostream.print(content_str(content), flush=True)
            if "function_call" in message and message["function_call"]:
                function_call = dict(message["function_call"])
                func_print = (
                    f"***** Suggested function call: {function_call.get('name', '(No function name found)')} *****"
                )
                iostream.print(colored(func_print, "green"), flush=True)
                iostream.print(
                    "Arguments: \n",
                    function_call.get("arguments", "(No arguments found)"),
                    flush=True,
                    sep="",
                )
                iostream.print(colored("*" * len(func_print), "green"), flush=True)
            if "tool_calls" in message and message["tool_calls"]:
                for tool_call in message["tool_calls"]:
                    id = tool_call.get("id", "No tool call id found")
                    function_call = dict(tool_call.get("function", {}))
                    func_print = f"***** Suggested tool call ({id}): {function_call.get('name', '(No function name found)')} *****"
                    iostream.print(colored(func_print, "green"), flush=True)
                    iostream.print(
                        "Arguments: \n",
                        function_call.get("arguments", "(No arguments found)"),
                        flush=True,
                        sep="",
                    )
                    iostream.print(colored("*" * len(func_print), "green"), flush=True)

        iostream.print("\n", "-" * 80, flush=True, sep="")

    def _process_received_message(self, message: Union[dict, str], sender: Agent, silent: bool):
        # When the agent receives a message, the role of the message is "user". (If 'role' exists and is 'function', it will remain unchanged.)
        valid = self._append_oai_message(message, "user", sender, is_sending=False)
        if logging_enabled():
            log_event(self, "received_message", message=message, sender=sender.name, valid=valid)

        if not valid:
            raise ValueError(
                "Received message can't be converted into a valid ChatCompletion message. Either content or function_call must be provided."
            )

        if not ConversableAgent._is_silent(sender, silent):
            self._print_received_message(message, sender)

    def receive(
        self,
        message: Union[dict, str],
        sender: Agent,
        request_reply: Optional[bool] = None,
        silent: Optional[bool] = False,
    ):
        """Receive a message from another agent.

        Once a message is received, this function sends a reply to the sender or stop.
        The reply can be generated automatically or entered manually by a human.

        Args:
            message (dict or str): message from the sender. If the type is dict, it may contain the following reserved fields (either content or function_call need to be provided).
                1. "content": content of the message, can be None.
                2. "function_call": a dictionary containing the function name and arguments. (deprecated in favor of "tool_calls")
                3. "tool_calls": a list of dictionaries containing the function name and arguments.
                4. "role": role of the message, can be "assistant", "user", "function", "tool".
                    This field is only needed to distinguish between "function" or "assistant"/"user".
                5. "name": In most cases, this field is not needed. When the role is "function", this field is needed to indicate the function name.
                6. "context" (dict): the context of the message, which will be passed to
                    [OpenAIWrapper.create](../oai/client#create).
            sender: sender of an Agent instance.
            request_reply (bool or None): whether a reply is requested from the sender.
                If None, the value is determined by `self.reply_at_receive[sender]`.
            silent (bool or None): (Experimental) whether to print the message received.

        Raises:
            ValueError: if the message can't be converted into a valid ChatCompletion message.
        """
        trace_timestamp = print_trace(
            inspect.currentframe().f_code.co_name, self, "[START]", self.name, self.__class__.__name__, None
        )

        self._process_received_message(message, sender, silent)
        if request_reply is False or request_reply is None and self.reply_at_receive[sender] is False:
            print_trace(
                inspect.currentframe().f_code.co_name,
                self,
                "[END]",
                self.name,
                self.__class__.__name__,
                trace_timestamp,
            )
            return
        reply = self.generate_reply(messages=self.chat_messages[sender], sender=sender)
        if reply is not None:
            self.send(reply, sender, silent=silent)

        print_trace(
            inspect.currentframe().f_code.co_name, self, "[END]", self.name, self.__class__.__name__, trace_timestamp
        )

    async def a_receive(
        self,
        message: Union[dict, str],
        sender: Agent,
        request_reply: Optional[bool] = None,
        silent: Optional[bool] = False,
    ):
        """(async) Receive a message from another agent.

        Once a message is received, this function sends a reply to the sender or stop.
        The reply can be generated automatically or entered manually by a human.

        Args:
            message (dict or str): message from the sender. If the type is dict, it may contain the following reserved fields (either content or function_call need to be provided).
                1. "content": content of the message, can be None.
                2. "function_call": a dictionary containing the function name and arguments. (deprecated in favor of "tool_calls")
                3. "tool_calls": a list of dictionaries containing the function name and arguments.
                4. "role": role of the message, can be "assistant", "user", "function".
                    This field is only needed to distinguish between "function" or "assistant"/"user".
                5. "name": In most cases, this field is not needed. When the role is "function", this field is needed to indicate the function name.
                6. "context" (dict): the context of the message, which will be passed to
                    [OpenAIWrapper.create](../oai/client#create).
            sender: sender of an Agent instance.
            request_reply (bool or None): whether a reply is requested from the sender.
                If None, the value is determined by `self.reply_at_receive[sender]`.
            silent (bool or None): (Experimental) whether to print the message received.

        Raises:
            ValueError: if the message can't be converted into a valid ChatCompletion message.
        """
        print_trace(inspect.currentframe().f_code.co_name, self, None, self.name, self.__class__.__name__, None)

        self._process_received_message(message, sender, silent)
        if request_reply is False or request_reply is None and self.reply_at_receive[sender] is False:
            return
        reply = await self.a_generate_reply(sender=sender)
        if reply is not None:
            await self.a_send(reply, sender, silent=silent)

    def _prepare_chat(
        self,
        recipient: "ConversableAgent",
        clear_history: bool,
        prepare_recipient: bool = True,
        reply_at_receive: bool = True,
    ) -> None:
        print_trace(inspect.currentframe().f_code.co_name, self, None, self.name, self.__class__.__name__, None)

        self.reset_consecutive_auto_reply_counter(recipient)
        self.reply_at_receive[recipient] = reply_at_receive
        if clear_history:
            self.clear_history(recipient)
            self._human_input = []
        if prepare_recipient:
            recipient._prepare_chat(self, clear_history, False, reply_at_receive)

    def _raise_exception_on_async_reply_functions(self) -> None:
        """Raise an exception if any async reply functions are registered.

        Raises:
            RuntimeError: if any async reply functions are registered.
        """
        reply_functions = {
            f["reply_func"] for f in self._reply_func_list if not f.get("ignore_async_in_sync_chat", False)
        }

        async_reply_functions = [f for f in reply_functions if inspect.iscoroutinefunction(f)]
        if async_reply_functions:
            msg = (
                "Async reply functions can only be used with ConversableAgent.a_initiate_chat(). The following async reply functions are found: "
                + ", ".join([f.__name__ for f in async_reply_functions])
            )

            raise RuntimeError(msg)

    def initiate_chat(
        self,
        recipient: "ConversableAgent",
        clear_history: bool = True,
        silent: Optional[bool] = False,
        cache: Optional[AbstractCache] = None,
        max_turns: Optional[int] = None,
        summary_method: Optional[Union[str, Callable]] = DEFAULT_SUMMARY_METHOD,
        summary_args: Optional[dict] = {},
        message: Optional[Union[dict, str, Callable]] = None,
        **kwargs,
    ) -> ChatResult:
        """Initiate a chat with the recipient agent.

        Reset the consecutive auto reply counter.
        If `clear_history` is True, the chat history with the recipient agent will be cleared.


        Args:
            recipient: the recipient agent.
            clear_history (bool): whether to clear the chat history with the agent. Default is True.
            silent (bool or None): (Experimental) whether to print the messages for this conversation. Default is False.
            cache (AbstractCache or None): the cache client to be used for this conversation. Default is None.
            max_turns (int or None): the maximum number of turns for the chat between the two agents. One turn means one conversation round trip. Note that this is different from
                [max_consecutive_auto_reply](#max_consecutive_auto_reply) which is the maximum number of consecutive auto replies; and it is also different from [max_rounds in GroupChat](./groupchat#groupchat-objects) which is the maximum number of rounds in a group chat session.
                If max_turns is set to None, the chat will continue until a termination condition is met. Default is None.
            summary_method (str or callable): a method to get a summary from the chat. Default is DEFAULT_SUMMARY_METHOD, i.e., "last_msg".

            Supported strings are "last_msg" and "reflection_with_llm":
                - when set to "last_msg", it returns the last message of the dialog as the summary.
                - when set to "reflection_with_llm", it returns a summary extracted using an llm client.
                    `llm_config` must be set in either the recipient or sender.

            A callable summary_method should take the recipient and sender agent in a chat as input and return a string of summary. E.g.,

            ```python
            def my_summary_method(
                sender: ConversableAgent,
                recipient: ConversableAgent,
                summary_args: dict,
            ):
                return recipient.last_message(sender)["content"]
            ```
            summary_args (dict): a dictionary of arguments to be passed to the summary_method.
                One example key is "summary_prompt", and value is a string of text used to prompt a LLM-based agent (the sender or receiver agent) to reflect
                on the conversation and extract a summary when summary_method is "reflection_with_llm".
                The default summary_prompt is DEFAULT_SUMMARY_PROMPT, i.e., "Summarize takeaway from the conversation. Do not add any introductory phrases. If the intended request is NOT properly addressed, please point it out."
                Another available key is "summary_role", which is the role of the message sent to the agent in charge of summarizing. Default is "system".
            message (str, dict or Callable): the initial message to be sent to the recipient. Needs to be provided. Otherwise, input() will be called to get the initial message.
                - If a string or a dict is provided, it will be used as the initial message.        `generate_init_message` is called to generate the initial message for the agent based on this string and the context.
                    If dict, it may contain the following reserved fields (either content or tool_calls need to be provided).

                        1. "content": content of the message, can be None.
                        2. "function_call": a dictionary containing the function name and arguments. (deprecated in favor of "tool_calls")
                        3. "tool_calls": a list of dictionaries containing the function name and arguments.
                        4. "role": role of the message, can be "assistant", "user", "function".
                            This field is only needed to distinguish between "function" or "assistant"/"user".
                        5. "name": In most cases, this field is not needed. When the role is "function", this field is needed to indicate the function name.
                        6. "context" (dict): the context of the message, which will be passed to
                            [OpenAIWrapper.create](../oai/client#create).

                - If a callable is provided, it will be called to get the initial message in the form of a string or a dict.
                    If the returned type is dict, it may contain the reserved fields mentioned above.

                    Example of a callable message (returning a string):

            ```python
            def my_message(sender: ConversableAgent, recipient: ConversableAgent, context: dict) -> Union[str, Dict]:
                carryover = context.get("carryover", "")
                if isinstance(message, list):
                    carryover = carryover[-1]
                final_msg = "Write a blogpost." + "\\nContext: \\n" + carryover
                return final_msg
            ```

                    Example of a callable message (returning a dict):

            ```python
            def my_message(sender: ConversableAgent, recipient: ConversableAgent, context: dict) -> Union[str, Dict]:
                final_msg = {}
                carryover = context.get("carryover", "")
                if isinstance(message, list):
                    carryover = carryover[-1]
                final_msg["content"] = "Write a blogpost." + "\\nContext: \\n" + carryover
                final_msg["context"] = {"prefix": "Today I feel"}
                return final_msg
            ```
            **kwargs: any additional information. It has the following reserved fields:
                - "carryover": a string or a list of string to specify the carryover information to be passed to this chat.
                    If provided, we will combine this carryover (by attaching a "context: " string and the carryover content after the message content) with the "message" content when generating the initial chat
                    message in `generate_init_message`.
                - "verbose": a boolean to specify whether to print the message and carryover in a chat. Default is False.

        Raises:
            RuntimeError: if any async reply functions are registered and not ignored in sync chat.

        Returns:
            ChatResult: an ChatResult object.
        """
        trace_timestamp = print_trace(
            inspect.currentframe().f_code.co_name, self, "[START]", self.name, self.__class__.__name__, None
        )

        telemetry = get_current_telemetry()
        if telemetry:
            chat_span_context = telemetry.start_span(
                SpanKind.CHAT,
                {
                    "ag2.chat_function": inspect.currentframe().f_code.co_name,
                    "ag2.agent.sender": self.name,
                    "ag2.agent.recipient": recipient.name,
                },
                parent_context=kwargs.get("telemetry_parent_context"),
            )

        _chat_info = locals().copy()
        _chat_info["sender"] = self
        consolidate_chat_info(_chat_info, uniform_sender=self)
        for agent in [self, recipient]:
            agent._raise_exception_on_async_reply_functions()
            agent.previous_cache = agent.client_cache
            agent.client_cache = cache
        if isinstance(max_turns, int):
            self._prepare_chat(recipient, clear_history, reply_at_receive=False)
            for i in range(max_turns):

                print_trace(
                    inspect.currentframe().f_code.co_name,
                    self,
                    f"[TURNS FOR LOOP START {i}]",
                    self.name,
                    self.__class__.__name__,
                    trace_timestamp,
                )
                if telemetry:
                    round_span_context = telemetry.start_span(
                        SpanKind.ROUND,
                        {
                            "ag2.chat_function": inspect.currentframe().f_code.co_name,
                            "ag2.round": i + 1,
                            "ag2.rounds_max": max_turns,
                        },
                        parent_context=chat_span_context,
                    )

                if i == 0:
                    if isinstance(message, Callable):
                        msg2send = message(_chat_info["sender"], _chat_info["recipient"], kwargs)
                    else:
                        msg2send = self.generate_init_message(message, **kwargs)
                else:
                    msg2send = self.generate_reply(messages=self.chat_messages[recipient], sender=recipient)
                if msg2send is None:
                    print_trace(
                        inspect.currentframe().f_code.co_name,
                        self,
                        f"[TURNS FOR LOOP END {i}]",
                        self.name,
                        self.__class__.__name__,
                        trace_timestamp,
                    )
                    if telemetry:
                        telemetry.end_span()
                    break
                self.send(msg2send, recipient, request_reply=True, silent=silent)

                print_trace(
                    inspect.currentframe().f_code.co_name,
                    self,
                    f"[TURNS FOR LOOP END {i}]",
                    self.name,
                    self.__class__.__name__,
                    trace_timestamp,
                )
                if telemetry:
                    telemetry.end_span()  # Round Span

        else:
            print_trace(
                inspect.currentframe().f_code.co_name,
                self,
                "[NO TURNS START",
                self.name,
                self.__class__.__name__,
                trace_timestamp,
            )
            self._prepare_chat(recipient, clear_history)
            if isinstance(message, Callable):
                msg2send = message(_chat_info["sender"], _chat_info["recipient"], kwargs)
            else:
                msg2send = self.generate_init_message(message, **kwargs)

            self.send(msg2send, recipient, silent=silent)
            print_trace(
                inspect.currentframe().f_code.co_name,
                self,
                "[NO TURNS END",
                self.name,
                self.__class__.__name__,
                trace_timestamp,
            )
        summary = self._summarize_chat(
            summary_method,
            summary_args,
            recipient,
            cache=cache,
        )
        for agent in [self, recipient]:
            agent.client_cache = agent.previous_cache
            agent.previous_cache = None
        chat_result = ChatResult(
            chat_history=self.chat_messages[recipient],
            summary=summary,
            cost=gather_usage_summary([self, recipient]),
            human_input=self._human_input,
        )

        print_trace(
            inspect.currentframe().f_code.co_name, self, "[END]", self.name, self.__class__.__name__, trace_timestamp
        )
        if telemetry:

            # Update initiate chat span with history and result
            telemetry.set_attribute(chat_span_context, "ag2.chat_result.chat_history", chat_result.chat_history)
            telemetry.set_attribute(chat_span_context, "ag2.chat_result.summary", chat_result.summary)

            telemetry.end_span()  # Chat Span

        return chat_result

    async def a_initiate_chat(
        self,
        recipient: "ConversableAgent",
        clear_history: bool = True,
        silent: Optional[bool] = False,
        cache: Optional[AbstractCache] = None,
        max_turns: Optional[int] = None,
        summary_method: Optional[Union[str, Callable]] = DEFAULT_SUMMARY_METHOD,
        summary_args: Optional[dict] = {},
        message: Optional[Union[str, Callable]] = None,
        **kwargs,
    ) -> ChatResult:
        """(async) Initiate a chat with the recipient agent.

        Reset the consecutive auto reply counter.
        If `clear_history` is True, the chat history with the recipient agent will be cleared.
        `a_generate_init_message` is called to generate the initial message for the agent.

        Args: Please refer to `initiate_chat`.

        Returns:
            ChatResult: an ChatResult object.
        """
        trace_timestamp = print_trace(
            inspect.currentframe().f_code.co_name, self, "[START]", self.name, self.__class__.__name__, None
        )
        _chat_info = locals().copy()
        _chat_info["sender"] = self
        consolidate_chat_info(_chat_info, uniform_sender=self)
        for agent in [self, recipient]:
            agent.previous_cache = agent.client_cache
            agent.client_cache = cache
        if isinstance(max_turns, int):
            self._prepare_chat(recipient, clear_history, reply_at_receive=False)
            for _ in range(max_turns):
                if _ == 0:
                    if isinstance(message, Callable):
                        msg2send = message(_chat_info["sender"], _chat_info["recipient"], kwargs)
                    else:
                        msg2send = await self.a_generate_init_message(message, **kwargs)
                else:
                    msg2send = await self.a_generate_reply(messages=self.chat_messages[recipient], sender=recipient)
                if msg2send is None:
                    break
                await self.a_send(msg2send, recipient, request_reply=True, silent=silent)
        else:
            self._prepare_chat(recipient, clear_history)
            if isinstance(message, Callable):
                msg2send = message(_chat_info["sender"], _chat_info["recipient"], kwargs)
            else:
                msg2send = await self.a_generate_init_message(message, **kwargs)
            await self.a_send(msg2send, recipient, silent=silent)
        summary = self._summarize_chat(
            summary_method,
            summary_args,
            recipient,
            cache=cache,
        )
        for agent in [self, recipient]:
            agent.client_cache = agent.previous_cache
            agent.previous_cache = None
        chat_result = ChatResult(
            chat_history=self.chat_messages[recipient],
            summary=summary,
            cost=gather_usage_summary([self, recipient]),
            human_input=self._human_input,
        )
        print_trace(
            inspect.currentframe().f_code.co_name, self, "[END]", self.name, self.__class__.__name__, trace_timestamp
        )
        return chat_result

    def _summarize_chat(
        self,
        summary_method,
        summary_args,
        recipient: Optional[Agent] = None,
        cache: Optional[AbstractCache] = None,
    ) -> str:
        """Get a chat summary from an agent participating in a chat.

        Args:
            summary_method (str or callable): the summary_method to get the summary.
                The callable summary_method should take the recipient and sender agent in a chat as input and return a string of summary. E.g,
                ```python
                def my_summary_method(
                    sender: ConversableAgent,
                    recipient: ConversableAgent,
                    summary_args: dict,
                ):
                    return recipient.last_message(sender)["content"]
                ```
            summary_args (dict): a dictionary of arguments to be passed to the summary_method.
            recipient: the recipient agent in a chat.
            prompt (str): the prompt used to get a summary when summary_method is "reflection_with_llm".

        Returns:
            str: a chat summary from the agent.
        """
        trace_timestamp = print_trace(
            inspect.currentframe().f_code.co_name, self, "[START]", self.name, self.__class__.__name__, None
        )

        telemetry = get_current_telemetry()
        if telemetry:
            summary_span_context = telemetry.start_span(
                SpanKind.SUMMARY,
                {
                    "ag2.agent.sender": self.name,
                    "ag2.agent.recipient": recipient.name,
                    "ag2.summary.function": summary_method,
                },  # , parent_context=kwargs.get("telemetry_parent_context")
            )

        summary = ""
        if summary_method is None:
            print_trace(
                inspect.currentframe().f_code.co_name,
                self,
                "[END]",
                self.name,
                self.__class__.__name__,
                trace_timestamp,
            )
            return summary
        if "cache" not in summary_args:
            summary_args["cache"] = cache
        if summary_method == "reflection_with_llm":
            summary_method = self._reflection_with_llm_as_summary
        elif summary_method == "last_msg":
            summary_method = self._last_msg_as_summary

        if isinstance(summary_method, Callable):
            summary = summary_method(self, recipient, summary_args)
        else:
            print_trace(
                inspect.currentframe().f_code.co_name,
                self,
                "[END]",
                self.name,
                self.__class__.__name__,
                trace_timestamp,
            )
            raise ValueError(
                "If not None, the summary_method must be a string from [`reflection_with_llm`, `last_msg`] or a callable."
            )

        print_trace(
            inspect.currentframe().f_code.co_name, self, "[END]", self.name, self.__class__.__name__, trace_timestamp
        )

        if telemetry:

            telemetry.set_attribute(summary_span_context, "ag2.summary", summary)
            telemetry.end_span()

        return summary

    @staticmethod
    def _last_msg_as_summary(sender, recipient, summary_args) -> str:
        """Get a chat summary from the last message of the recipient."""
        print_trace(inspect.currentframe().f_code.co_name, None, "STATIC", None, "ConversableAgent", None)
        summary = ""
        try:
            content = recipient.last_message(sender)["content"]
            if isinstance(content, str):
                summary = content.replace("TERMINATE", "")
            elif isinstance(content, list):
                # Remove the `TERMINATE` word in the content list.
                summary = "\n".join(
                    x["text"].replace("TERMINATE", "") for x in content if isinstance(x, dict) and "text" in x
                )
        except (IndexError, AttributeError) as e:
            warnings.warn(f"Cannot extract summary using last_msg: {e}. Using an empty str as summary.", UserWarning)
        return summary

    @staticmethod
    def _reflection_with_llm_as_summary(sender, recipient, summary_args):
        print_trace(inspect.currentframe().f_code.co_name, None, "STATIC", None, "ConversableAgent", None)
        prompt = summary_args.get("summary_prompt")
        prompt = ConversableAgent.DEFAULT_SUMMARY_PROMPT if prompt is None else prompt
        if not isinstance(prompt, str):
            raise ValueError("The summary_prompt must be a string.")
        msg_list = recipient.chat_messages_for_summary(sender)
        agent = sender if recipient is None else recipient
        role = summary_args.get("summary_role", None)
        if role and not isinstance(role, str):
            raise ValueError("The summary_role in summary_arg must be a string.")
        try:
            summary = sender._reflection_with_llm(
                prompt, msg_list, llm_agent=agent, cache=summary_args.get("cache"), role=role
            )
        except BadRequestError as e:
            warnings.warn(
                f"Cannot extract summary using reflection_with_llm: {e}. Using an empty str as summary.", UserWarning
            )
            summary = ""
        return summary

    def _reflection_with_llm(
        self,
        prompt,
        messages,
        llm_agent: Optional[Agent] = None,
        cache: Optional[AbstractCache] = None,
        role: Union[str, None] = None,
    ) -> str:
        """Get a chat summary using reflection with an llm client based on the conversation history.

        Args:
            prompt (str): The prompt (in this method it is used as system prompt) used to get the summary.
            messages (list): The messages generated as part of a chat conversation.
            llm_agent: the agent with an llm client.
            cache (AbstractCache or None): the cache client to be used for this conversation.
            role (str): the role of the message, usually "system" or "user". Default is "system".
        """
        trace_timestamp = print_trace(
            inspect.currentframe().f_code.co_name, self, "[START]", self.name, self.__class__.__name__, None
        )
        if not role:
            role = "system"

        system_msg = [
            {
                "role": role,
                "content": prompt,
            }
        ]

        messages = messages + system_msg
        if llm_agent and llm_agent.client is not None:
            llm_client = llm_agent.client
        elif self.client is not None:
            llm_client = self.client
        else:
            raise ValueError("No OpenAIWrapper client is found.")
        response = self._generate_oai_reply_from_client(llm_client=llm_client, messages=messages, cache=cache)
        print_trace(
            inspect.currentframe().f_code.co_name, self, "[END]", self.name, self.__class__.__name__, trace_timestamp
        )
        return response

    def _check_chat_queue_for_sender(self, chat_queue: list[dict[str, Any]]) -> list[dict[str, Any]]:
        """
        Check the chat queue and add the "sender" key if it's missing.

        Args:
            chat_queue (List[Dict[str, Any]]): A list of dictionaries containing chat information.

        Returns:
            List[Dict[str, Any]]: A new list of dictionaries with the "sender" key added if it was missing.
        """
        chat_queue_with_sender = []
        for chat_info in chat_queue:
            if chat_info.get("sender") is None:
                chat_info["sender"] = self
            chat_queue_with_sender.append(chat_info)
        return chat_queue_with_sender

    def initiate_chats(self, chat_queue: list[dict[str, Any]]) -> list[ChatResult]:
        """(Experimental) Initiate chats with multiple agents.

        Args:
            chat_queue (List[Dict]): a list of dictionaries containing the information of the chats.
                Each dictionary should contain the input arguments for [`initiate_chat`](conversable_agent#initiate_chat)

        Returns: a list of ChatResult objects corresponding to the finished chats in the chat_queue.
        """
        trace_timestamp = print_trace(
            inspect.currentframe().f_code.co_name, self, "[START]", self.name, self.__class__.__name__, None
        )

        _chat_queue = self._check_chat_queue_for_sender(chat_queue)
        self._finished_chats = initiate_chats(_chat_queue)
        print_trace(
            inspect.currentframe().f_code.co_name, self, "[END]", self.name, self.__class__.__name__, trace_timestamp
        )
        return self._finished_chats

<<<<<<< HEAD
    async def a_initiate_chats(self, chat_queue: List[Dict[str, Any]]) -> Dict[int, ChatResult]:
        trace_timestamp = print_trace(
            inspect.currentframe().f_code.co_name, self, "[START]", self.name, self.__class__.__name__, None
        )
=======
    async def a_initiate_chats(self, chat_queue: list[dict[str, Any]]) -> dict[int, ChatResult]:
>>>>>>> 7e0eeef2
        _chat_queue = self._check_chat_queue_for_sender(chat_queue)
        self._finished_chats = await a_initiate_chats(_chat_queue)
        print_trace(
            inspect.currentframe().f_code.co_name, self, "[END]", self.name, self.__class__.__name__, trace_timestamp
        )
        return self._finished_chats

    def get_chat_results(self, chat_index: Optional[int] = None) -> Union[list[ChatResult], ChatResult]:
        """A summary from the finished chats of particular agents."""
        if chat_index is not None:
            return self._finished_chats[chat_index]
        else:
            return self._finished_chats

    def reset(self):
        """Reset the agent."""
        self.clear_history()
        self.reset_consecutive_auto_reply_counter()
        self.stop_reply_at_receive()
        if self.client is not None:
            self.client.clear_usage_summary()
        for reply_func_tuple in self._reply_func_list:
            if reply_func_tuple["reset_config"] is not None:
                reply_func_tuple["reset_config"](reply_func_tuple["config"])
            else:
                reply_func_tuple["config"] = copy.copy(reply_func_tuple["init_config"])

    def stop_reply_at_receive(self, sender: Optional[Agent] = None):
        """Reset the reply_at_receive of the sender."""
        if sender is None:
            self.reply_at_receive.clear()
        else:
            self.reply_at_receive[sender] = False

    def reset_consecutive_auto_reply_counter(self, sender: Optional[Agent] = None):
        """Reset the consecutive_auto_reply_counter of the sender."""
        if sender is None:
            self._consecutive_auto_reply_counter.clear()
        else:
            self._consecutive_auto_reply_counter[sender] = 0

    def clear_history(self, recipient: Optional[Agent] = None, nr_messages_to_preserve: Optional[int] = None):
        """Clear the chat history of the agent.

        Args:
            recipient: the agent with whom the chat history to clear. If None, clear the chat history with all agents.
            nr_messages_to_preserve: the number of newest messages to preserve in the chat history.
        """
        iostream = IOStream.get_default()
        if recipient is None:
            if nr_messages_to_preserve:
                for key in self._oai_messages:
                    nr_messages_to_preserve_internal = nr_messages_to_preserve
                    # if breaking history between function call and function response, save function call message
                    # additionally, otherwise openai will return error
                    first_msg_to_save = self._oai_messages[key][-nr_messages_to_preserve_internal]
                    if "tool_responses" in first_msg_to_save:
                        nr_messages_to_preserve_internal += 1
                        iostream.print(
                            f"Preserving one more message for {self.name} to not divide history between tool call and "
                            f"tool response."
                        )
                    # Remove messages from history except last `nr_messages_to_preserve` messages.
                    self._oai_messages[key] = self._oai_messages[key][-nr_messages_to_preserve_internal:]
            else:
                self._oai_messages.clear()
        else:
            self._oai_messages[recipient].clear()
            if nr_messages_to_preserve:
                iostream.print(
                    colored(
                        "WARNING: `nr_preserved_messages` is ignored when clearing chat history with a specific agent.",
                        "yellow",
                    ),
                    flush=True,
                )

    def generate_oai_reply(
        self,
        messages: Optional[list[dict]] = None,
        sender: Optional[Agent] = None,
        config: Optional[OpenAIWrapper] = None,
    ) -> tuple[bool, Union[str, dict, None]]:
        """Generate a reply using autogen.oai."""
        trace_timestamp = print_trace(
            inspect.currentframe().f_code.co_name, self, "[START]", self.name, self.__class__.__name__, None
        )
        client = self.client if config is None else config
        if client is None:
            print_trace(
                inspect.currentframe().f_code.co_name,
                self,
                "[END]",
                self.name,
                self.__class__.__name__,
                trace_timestamp,
            )
            return False, None
        if messages is None:
            messages = self._oai_messages[sender]
        extracted_response = self._generate_oai_reply_from_client(
            client, self._oai_system_message + messages, self.client_cache
        )
        print_trace(
            inspect.currentframe().f_code.co_name, self, "[END]", self.name, self.__class__.__name__, trace_timestamp
        )
        return (False, None) if extracted_response is None else (True, extracted_response)

    def _generate_oai_reply_from_client(self, llm_client, messages, cache) -> Union[str, dict, None]:
        # unroll tool_responses
        trace_timestamp = print_trace(
            inspect.currentframe().f_code.co_name, self, "[START]", self.name, self.__class__.__name__, None
        )
        all_messages = []
        for message in messages:
            tool_responses = message.get("tool_responses", [])
            if tool_responses:
                all_messages += tool_responses
                # tool role on the parent message means the content is just concatenation of all of the tool_responses
                if message.get("role") != "tool":
                    all_messages.append({key: message[key] for key in message if key != "tool_responses"})
            else:
                all_messages.append(message)

        # TODO: #1143 handle token limit exceeded error
        response = llm_client.create(
            context=messages[-1].pop("context", None),
            messages=all_messages,
            cache=cache,
            agent=self,
        )
        extracted_response = llm_client.extract_text_or_completion_object(response)[0]

        if extracted_response is None:
            warnings.warn(f"Extracted_response from {response} is None.", UserWarning)
            print_trace(
                inspect.currentframe().f_code.co_name,
                self,
                "[END]",
                self.name,
                self.__class__.__name__,
                trace_timestamp,
            )
            return None
        # ensure function and tool calls will be accepted when sent back to the LLM
        if not isinstance(extracted_response, str) and hasattr(extracted_response, "model_dump"):
            extracted_response = model_dump(extracted_response)
        if isinstance(extracted_response, dict):
            if extracted_response.get("function_call"):
                extracted_response["function_call"]["name"] = self._normalize_name(
                    extracted_response["function_call"]["name"]
                )
            for tool_call in extracted_response.get("tool_calls") or []:
                tool_call["function"]["name"] = self._normalize_name(tool_call["function"]["name"])
                # Remove id and type if they are not present.
                # This is to make the tool call object compatible with Mistral API.
                if tool_call.get("id") is None:
                    tool_call.pop("id")
                if tool_call.get("type") is None:
                    tool_call.pop("type")

        print_trace(
            inspect.currentframe().f_code.co_name, self, "[END]", self.name, self.__class__.__name__, trace_timestamp
        )
        return extracted_response

    async def a_generate_oai_reply(
        self,
        messages: Optional[list[dict]] = None,
        sender: Optional[Agent] = None,
        config: Optional[Any] = None,
    ) -> tuple[bool, Union[str, dict, None]]:
        """Generate a reply using autogen.oai asynchronously."""
        iostream = IOStream.get_default()

        def _generate_oai_reply(
            self, iostream: IOStream, *args: Any, **kwargs: Any
        ) -> tuple[bool, Union[str, dict, None]]:
            with IOStream.set_default(iostream):
                return self.generate_oai_reply(*args, **kwargs)

        return await asyncio.get_event_loop().run_in_executor(
            None,
            functools.partial(
                _generate_oai_reply, self=self, iostream=iostream, messages=messages, sender=sender, config=config
            ),
        )

    def _generate_code_execution_reply_using_executor(
        self,
        messages: Optional[list[dict]] = None,
        sender: Optional[Agent] = None,
        config: Optional[Union[dict, Literal[False]]] = None,
    ):
        """Generate a reply using code executor."""
        trace_timestamp = print_trace(
            inspect.currentframe().f_code.co_name, self, "[START]", self.name, self.__class__.__name__, None
        )
        iostream = IOStream.get_default()

        if config is not None:
            print_trace(
                inspect.currentframe().f_code.co_name,
                self,
                "[END]",
                self.name,
                self.__class__.__name__,
                trace_timestamp,
            )
            raise ValueError("config is not supported for _generate_code_execution_reply_using_executor.")
        if self._code_execution_config is False:
            print_trace(
                inspect.currentframe().f_code.co_name,
                self,
                "[END]",
                self.name,
                self.__class__.__name__,
                trace_timestamp,
            )
            return False, None
        if messages is None:
            messages = self._oai_messages[sender]
        last_n_messages = self._code_execution_config.get("last_n_messages", "auto")

        if not (isinstance(last_n_messages, (int, float)) and last_n_messages >= 0) and last_n_messages != "auto":
            print_trace(
                inspect.currentframe().f_code.co_name,
                self,
                "[END]",
                self.name,
                self.__class__.__name__,
                trace_timestamp,
            )
            raise ValueError("last_n_messages must be either a non-negative integer, or the string 'auto'.")

        num_messages_to_scan = last_n_messages
        if last_n_messages == "auto":
            # Find when the agent last spoke
            num_messages_to_scan = 0
            for message in reversed(messages):
                if "role" not in message:
                    break
                elif message["role"] != "user":
                    break
                else:
                    num_messages_to_scan += 1
        num_messages_to_scan = min(len(messages), num_messages_to_scan)
        messages_to_scan = messages[-num_messages_to_scan:]

        # iterate through the last n messages in reverse
        # if code blocks are found, execute the code blocks and return the output
        # if no code blocks are found, continue
        for message in reversed(messages_to_scan):
            if not message["content"]:
                continue
            code_blocks = self._code_executor.code_extractor.extract_code_blocks(message["content"])
            if len(code_blocks) == 0:
                continue

            num_code_blocks = len(code_blocks)
            if num_code_blocks == 1:
                iostream.print(
                    colored(
                        f"\n>>>>>>>> EXECUTING CODE BLOCK (inferred language is {code_blocks[0].language})...",
                        "red",
                    ),
                    flush=True,
                )
            else:
                iostream.print(
                    colored(
                        f"\n>>>>>>>> EXECUTING {num_code_blocks} CODE BLOCKS (inferred languages are [{', '.join([x.language for x in code_blocks])}])...",
                        "red",
                    ),
                    flush=True,
                )

            # found code blocks, execute code.
            code_result = self._code_executor.execute_code_blocks(code_blocks)
            exitcode2str = "execution succeeded" if code_result.exit_code == 0 else "execution failed"
            print_trace(
                inspect.currentframe().f_code.co_name,
                self,
                "[END]",
                self.name,
                self.__class__.__name__,
                trace_timestamp,
            )
            return True, f"exitcode: {code_result.exit_code} ({exitcode2str})\nCode output: {code_result.output}"

        print_trace(
            inspect.currentframe().f_code.co_name, self, "[END]", self.name, self.__class__.__name__, trace_timestamp
        )
        return False, None

    def generate_code_execution_reply(
        self,
        messages: Optional[list[dict]] = None,
        sender: Optional[Agent] = None,
        config: Optional[Union[dict, Literal[False]]] = None,
    ):
        """Generate a reply using code execution."""
        trace_timestamp = print_trace(
            inspect.currentframe().f_code.co_name, self, "[START]", self.name, self.__class__.__name__, None
        )
        code_execution_config = config if config is not None else self._code_execution_config
        if code_execution_config is False:
            print_trace(
                inspect.currentframe().f_code.co_name,
                self,
                "[END]",
                self.name,
                self.__class__.__name__,
                trace_timestamp,
            )
            return False, None
        if messages is None:
            messages = self._oai_messages[sender]
        last_n_messages = code_execution_config.pop("last_n_messages", "auto")

        if not (isinstance(last_n_messages, (int, float)) and last_n_messages >= 0) and last_n_messages != "auto":
            print_trace(
                inspect.currentframe().f_code.co_name,
                self,
                "[END]",
                self.name,
                self.__class__.__name__,
                trace_timestamp,
            )
            raise ValueError("last_n_messages must be either a non-negative integer, or the string 'auto'.")

        messages_to_scan = last_n_messages
        if last_n_messages == "auto":
            # Find when the agent last spoke
            messages_to_scan = 0
            for i in range(len(messages)):
                message = messages[-(i + 1)]
                if "role" not in message:
                    break
                elif message["role"] != "user":
                    break
                else:
                    messages_to_scan += 1

        # iterate through the last n messages in reverse
        # if code blocks are found, execute the code blocks and return the output
        # if no code blocks are found, continue
        for i in range(min(len(messages), messages_to_scan)):
            message = messages[-(i + 1)]
            if not message["content"]:
                continue
            code_blocks = extract_code(message["content"])
            if len(code_blocks) == 1 and code_blocks[0][0] == UNKNOWN:
                continue

            # found code blocks, execute code and push "last_n_messages" back
            exitcode, logs = self.execute_code_blocks(code_blocks)
            code_execution_config["last_n_messages"] = last_n_messages
            exitcode2str = "execution succeeded" if exitcode == 0 else "execution failed"
            return True, f"exitcode: {exitcode} ({exitcode2str})\nCode output: {logs}"

        # no code blocks are found, push last_n_messages back and return.
        code_execution_config["last_n_messages"] = last_n_messages

        print_trace(
            inspect.currentframe().f_code.co_name, self, "[END]", self.name, self.__class__.__name__, trace_timestamp
        )
        return False, None

    def generate_function_call_reply(
        self,
        messages: Optional[list[dict]] = None,
        sender: Optional[Agent] = None,
        config: Optional[Any] = None,
    ) -> tuple[bool, Union[dict, None]]:
        """
        Generate a reply using function call.

        "function_call" replaced by "tool_calls" as of [OpenAI API v1.1.0](https://github.com/openai/openai-python/releases/tag/v1.1.0)
        See https://platform.openai.com/docs/api-reference/chat/create#chat-create-functions
        """
        trace_timestamp = print_trace(
            inspect.currentframe().f_code.co_name, self, "[START]", self.name, self.__class__.__name__, None
        )
        if config is None:
            config = self
        if messages is None:
            messages = self._oai_messages[sender]
        message = messages[-1]
        if "function_call" in message and message["function_call"]:
            func_call = message["function_call"]
            func = self._function_map.get(func_call.get("name", None), None)
            if inspect.iscoroutinefunction(func):
                try:
                    # get the running loop if it was already created
                    loop = asyncio.get_running_loop()
                    close_loop = False
                except RuntimeError:
                    # create a loop if there is no running loop
                    loop = asyncio.new_event_loop()
                    close_loop = True

                _, func_return = loop.run_until_complete(self.a_execute_function(func_call))
                if close_loop:
                    loop.close()
            else:
                _, func_return = self.execute_function(message["function_call"])

            print_trace(
                inspect.currentframe().f_code.co_name,
                self,
                "[END]",
                self.name,
                self.__class__.__name__,
                trace_timestamp,
            )
            return True, func_return

        print_trace(
            inspect.currentframe().f_code.co_name, self, "[END]", self.name, self.__class__.__name__, trace_timestamp
        )
        return False, None

    async def a_generate_function_call_reply(
        self,
        messages: Optional[list[dict]] = None,
        sender: Optional[Agent] = None,
        config: Optional[Any] = None,
    ) -> tuple[bool, Union[dict, None]]:
        """
        Generate a reply using async function call.

        "function_call" replaced by "tool_calls" as of [OpenAI API v1.1.0](https://github.com/openai/openai-python/releases/tag/v1.1.0)
        See https://platform.openai.com/docs/api-reference/chat/create#chat-create-functions
        """
        trace_timestamp = print_trace(
            inspect.currentframe().f_code.co_name, self, "[START]", self.name, self.__class__.__name__, None
        )
        if config is None:
            config = self
        if messages is None:
            messages = self._oai_messages[sender]
        message = messages[-1]
        if "function_call" in message:
            func_call = message["function_call"]
            func_name = func_call.get("name", "")
            func = self._function_map.get(func_name, None)
            if func and inspect.iscoroutinefunction(func):
                _, func_return = await self.a_execute_function(func_call)
            else:
                _, func_return = self.execute_function(func_call)

            print_trace(
                inspect.currentframe().f_code.co_name,
                self,
                "[END]",
                self.name,
                self.__class__.__name__,
                trace_timestamp,
            )
            return True, func_return

        print_trace(
            inspect.currentframe().f_code.co_name, self, "[END]", self.name, self.__class__.__name__, trace_timestamp
        )
        return False, None

    def _str_for_tool_response(self, tool_response):
        return str(tool_response.get("content", ""))

    def generate_tool_calls_reply(
        self,
        messages: Optional[list[dict]] = None,
        sender: Optional[Agent] = None,
        config: Optional[Any] = None,
    ) -> tuple[bool, Union[dict, None]]:
        """Generate a reply using tool call."""
        trace_timestamp = print_trace(
            inspect.currentframe().f_code.co_name, self, "[START]", self.name, self.__class__.__name__, None
        )
        if config is None:
            config = self
        if messages is None:
            messages = self._oai_messages[sender]
        message = messages[-1]
        tool_returns = []
        for tool_call in message.get("tool_calls", []):
            function_call = tool_call.get("function", {})
            func = self._function_map.get(function_call.get("name", None), None)
            if inspect.iscoroutinefunction(func):
                try:
                    # get the running loop if it was already created
                    loop = asyncio.get_running_loop()
                    close_loop = False
                except RuntimeError:
                    # create a loop if there is no running loop
                    loop = asyncio.new_event_loop()
                    close_loop = True

                _, func_return = loop.run_until_complete(self.a_execute_function(function_call))
                if close_loop:
                    loop.close()
            else:
                _, func_return = self.execute_function(function_call)
            content = func_return.get("content", "")
            if content is None:
                content = ""
            tool_call_id = tool_call.get("id", None)
            if tool_call_id is not None:
                tool_call_response = {
                    "tool_call_id": tool_call_id,
                    "role": "tool",
                    "content": content,
                }
            else:
                # Do not include tool_call_id if it is not present.
                # This is to make the tool call object compatible with Mistral API.
                tool_call_response = {
                    "role": "tool",
                    "content": content,
                }
            tool_returns.append(tool_call_response)
        if tool_returns:
            print_trace(
                inspect.currentframe().f_code.co_name,
                self,
                "[END]",
                self.name,
                self.__class__.__name__,
                trace_timestamp,
            )
            return True, {
                "role": "tool",
                "tool_responses": tool_returns,
                "content": "\n\n".join([self._str_for_tool_response(tool_return) for tool_return in tool_returns]),
            }

        print_trace(
            inspect.currentframe().f_code.co_name, self, "[END]", self.name, self.__class__.__name__, trace_timestamp
        )
        return False, None

    async def _a_execute_tool_call(self, tool_call):
        id = tool_call["id"]
        function_call = tool_call.get("function", {})
        _, func_return = await self.a_execute_function(function_call)
        return {
            "tool_call_id": id,
            "role": "tool",
            "content": func_return.get("content", ""),
        }

    async def a_generate_tool_calls_reply(
        self,
        messages: Optional[list[dict]] = None,
        sender: Optional[Agent] = None,
        config: Optional[Any] = None,
    ) -> tuple[bool, Union[dict, None]]:
        """Generate a reply using async function call."""
        trace_timestamp = print_trace(
            inspect.currentframe().f_code.co_name, self, "[START]", self.name, self.__class__.__name__, None
        )
        if config is None:
            config = self
        if messages is None:
            messages = self._oai_messages[sender]
        message = messages[-1]
        async_tool_calls = []
        for tool_call in message.get("tool_calls", []):
            async_tool_calls.append(self._a_execute_tool_call(tool_call))
        if async_tool_calls:
            tool_returns = await asyncio.gather(*async_tool_calls)
            print_trace(
                inspect.currentframe().f_code.co_name,
                self,
                "[END]",
                self.name,
                self.__class__.__name__,
                trace_timestamp,
            )
            return True, {
                "role": "tool",
                "tool_responses": tool_returns,
                "content": "\n\n".join([self._str_for_tool_response(tool_return) for tool_return in tool_returns]),
            }

        print_trace(
            inspect.currentframe().f_code.co_name, self, "[END]", self.name, self.__class__.__name__, trace_timestamp
        )
        return False, None

    def check_termination_and_human_reply(
        self,
        messages: Optional[list[dict]] = None,
        sender: Optional[Agent] = None,
        config: Optional[Any] = None,
    ) -> tuple[bool, Union[str, None]]:
        """Check if the conversation should be terminated, and if human reply is provided.

        This method checks for conditions that require the conversation to be terminated, such as reaching
        a maximum number of consecutive auto-replies or encountering a termination message. Additionally,
        it prompts for and processes human input based on the configured human input mode, which can be
        'ALWAYS', 'NEVER', or 'TERMINATE'. The method also manages the consecutive auto-reply counter
        for the conversation and prints relevant messages based on the human input received.

        Args:
            - messages (Optional[List[Dict]]): A list of message dictionaries, representing the conversation history.
            - sender (Optional[Agent]): The agent object representing the sender of the message.
            - config (Optional[Any]): Configuration object, defaults to the current instance if not provided.

        Returns:
            - Tuple[bool, Union[str, Dict, None]]: A tuple containing a boolean indicating if the conversation
            should be terminated, and a human reply which can be a string, a dictionary, or None.
        """
        trace_timestamp = print_trace(
            inspect.currentframe().f_code.co_name, self, "[START]", self.name, self.__class__.__name__, None
        )
        iostream = IOStream.get_default()

        if config is None:
            config = self
        if messages is None:
            messages = self._oai_messages[sender] if sender else []
        message = messages[-1]
        reply = ""
        no_human_input_msg = ""
        sender_name = "the sender" if sender is None else sender.name
        if self.human_input_mode == "ALWAYS":
            reply = self.get_human_input(
                f"Replying as {self.name}. Provide feedback to {sender_name}. Press enter to skip and use auto-reply, or type 'exit' to end the conversation: "
            )
            no_human_input_msg = "NO HUMAN INPUT RECEIVED." if not reply else ""
            # if the human input is empty, and the message is a termination message, then we will terminate the conversation
            reply = reply if reply or not self._is_termination_msg(message) else "exit"
        else:
            if self._consecutive_auto_reply_counter[sender] >= self._max_consecutive_auto_reply_dict[sender]:
                if self.human_input_mode == "NEVER":
                    reply = "exit"
                else:
                    # self.human_input_mode == "TERMINATE":
                    terminate = self._is_termination_msg(message)
                    reply = self.get_human_input(
                        f"Please give feedback to {sender_name}. Press enter or type 'exit' to stop the conversation: "
                        if terminate
                        else f"Please give feedback to {sender_name}. Press enter to skip and use auto-reply, or type 'exit' to stop the conversation: "
                    )
                    no_human_input_msg = "NO HUMAN INPUT RECEIVED." if not reply else ""
                    # if the human input is empty, and the message is a termination message, then we will terminate the conversation
                    reply = reply if reply or not terminate else "exit"
            elif self._is_termination_msg(message):
                if self.human_input_mode == "NEVER":
                    reply = "exit"
                else:
                    # self.human_input_mode == "TERMINATE":
                    reply = self.get_human_input(
                        f"Please give feedback to {sender_name}. Press enter or type 'exit' to stop the conversation: "
                    )
                    no_human_input_msg = "NO HUMAN INPUT RECEIVED." if not reply else ""
                    # if the human input is empty, and the message is a termination message, then we will terminate the conversation
                    reply = reply or "exit"

        # print the no_human_input_msg
        if no_human_input_msg:
            iostream.print(colored(f"\n>>>>>>>> {no_human_input_msg}", "red"), flush=True)

        # stop the conversation
        if reply == "exit":
            # reset the consecutive_auto_reply_counter
            self._consecutive_auto_reply_counter[sender] = 0
            print_trace(
                inspect.currentframe().f_code.co_name,
                self,
                "[END]",
                self.name,
                self.__class__.__name__,
                trace_timestamp,
            )
            return True, None

        # send the human reply
        if reply or self._max_consecutive_auto_reply_dict[sender] == 0:
            # reset the consecutive_auto_reply_counter
            self._consecutive_auto_reply_counter[sender] = 0
            # User provided a custom response, return function and tool failures indicating user interruption
            tool_returns = []
            if message.get("function_call", False):
                tool_returns.append(
                    {
                        "role": "function",
                        "name": message["function_call"].get("name", ""),
                        "content": "USER INTERRUPTED",
                    }
                )

            if message.get("tool_calls", False):
                tool_returns.extend(
                    [
                        {"role": "tool", "tool_call_id": tool_call.get("id", ""), "content": "USER INTERRUPTED"}
                        for tool_call in message["tool_calls"]
                    ]
                )

            response = {"role": "user", "content": reply}
            if tool_returns:
                response["tool_responses"] = tool_returns

            print_trace(
                inspect.currentframe().f_code.co_name,
                self,
                "[END]",
                self.name,
                self.__class__.__name__,
                trace_timestamp,
            )
            return True, response

        # increment the consecutive_auto_reply_counter
        self._consecutive_auto_reply_counter[sender] += 1
        if self.human_input_mode != "NEVER":
            iostream.print(colored("\n>>>>>>>> USING AUTO REPLY...", "red"), flush=True)

        print_trace(
            inspect.currentframe().f_code.co_name, self, "[END]", self.name, self.__class__.__name__, trace_timestamp
        )
        return False, None

    async def a_check_termination_and_human_reply(
        self,
        messages: Optional[list[dict]] = None,
        sender: Optional[Agent] = None,
        config: Optional[Any] = None,
    ) -> tuple[bool, Union[str, None]]:
        """(async) Check if the conversation should be terminated, and if human reply is provided.

        This method checks for conditions that require the conversation to be terminated, such as reaching
        a maximum number of consecutive auto-replies or encountering a termination message. Additionally,
        it prompts for and processes human input based on the configured human input mode, which can be
        'ALWAYS', 'NEVER', or 'TERMINATE'. The method also manages the consecutive auto-reply counter
        for the conversation and prints relevant messages based on the human input received.

        Args:
            - messages (Optional[List[Dict]]): A list of message dictionaries, representing the conversation history.
            - sender (Optional[Agent]): The agent object representing the sender of the message.
            - config (Optional[Any]): Configuration object, defaults to the current instance if not provided.

        Returns:
            - Tuple[bool, Union[str, Dict, None]]: A tuple containing a boolean indicating if the conversation
            should be terminated, and a human reply which can be a string, a dictionary, or None.
        """
        trace_timestamp = print_trace(
            inspect.currentframe().f_code.co_name, self, "[START]", self.name, self.__class__.__name__, None
        )
        iostream = IOStream.get_default()

        if config is None:
            config = self
        if messages is None:
            messages = self._oai_messages[sender] if sender else []
        message = messages[-1] if messages else {}
        reply = ""
        no_human_input_msg = ""
        sender_name = "the sender" if sender is None else sender.name
        if self.human_input_mode == "ALWAYS":
            reply = await self.a_get_human_input(
                f"Replying as {self.name}. Provide feedback to {sender_name}. Press enter to skip and use auto-reply, or type 'exit' to end the conversation: "
            )
            no_human_input_msg = "NO HUMAN INPUT RECEIVED." if not reply else ""
            # if the human input is empty, and the message is a termination message, then we will terminate the conversation
            reply = reply if reply or not self._is_termination_msg(message) else "exit"
        else:
            if self._consecutive_auto_reply_counter[sender] >= self._max_consecutive_auto_reply_dict[sender]:
                if self.human_input_mode == "NEVER":
                    reply = "exit"
                else:
                    # self.human_input_mode == "TERMINATE":
                    terminate = self._is_termination_msg(message)
                    reply = await self.a_get_human_input(
                        f"Please give feedback to {sender_name}. Press enter or type 'exit' to stop the conversation: "
                        if terminate
                        else f"Please give feedback to {sender_name}. Press enter to skip and use auto-reply, or type 'exit' to stop the conversation: "
                    )
                    no_human_input_msg = "NO HUMAN INPUT RECEIVED." if not reply else ""
                    # if the human input is empty, and the message is a termination message, then we will terminate the conversation
                    reply = reply if reply or not terminate else "exit"
            elif self._is_termination_msg(message):
                if self.human_input_mode == "NEVER":
                    reply = "exit"
                else:
                    # self.human_input_mode == "TERMINATE":
                    reply = await self.a_get_human_input(
                        f"Please give feedback to {sender_name}. Press enter or type 'exit' to stop the conversation: "
                    )
                    no_human_input_msg = "NO HUMAN INPUT RECEIVED." if not reply else ""
                    # if the human input is empty, and the message is a termination message, then we will terminate the conversation
                    reply = reply or "exit"

        # print the no_human_input_msg
        if no_human_input_msg:
            iostream.print(colored(f"\n>>>>>>>> {no_human_input_msg}", "red"), flush=True)

        # stop the conversation
        if reply == "exit":
            # reset the consecutive_auto_reply_counter
            self._consecutive_auto_reply_counter[sender] = 0
            print_trace(
                inspect.currentframe().f_code.co_name,
                self,
                "[END]",
                self.name,
                self.__class__.__name__,
                trace_timestamp,
            )
            return True, None

        # send the human reply
        if reply or self._max_consecutive_auto_reply_dict[sender] == 0:
            # User provided a custom response, return function and tool results indicating user interruption
            # reset the consecutive_auto_reply_counter
            self._consecutive_auto_reply_counter[sender] = 0
            tool_returns = []
            if message.get("function_call", False):
                tool_returns.append(
                    {
                        "role": "function",
                        "name": message["function_call"].get("name", ""),
                        "content": "USER INTERRUPTED",
                    }
                )

            if message.get("tool_calls", False):
                tool_returns.extend(
                    [
                        {"role": "tool", "tool_call_id": tool_call.get("id", ""), "content": "USER INTERRUPTED"}
                        for tool_call in message["tool_calls"]
                    ]
                )

            response = {"role": "user", "content": reply}
            if tool_returns:
                response["tool_responses"] = tool_returns

            print_trace(
                inspect.currentframe().f_code.co_name,
                self,
                "[END]",
                self.name,
                self.__class__.__name__,
                trace_timestamp,
            )
            return True, response

        # increment the consecutive_auto_reply_counter
        self._consecutive_auto_reply_counter[sender] += 1
        if self.human_input_mode != "NEVER":
            iostream.print(colored("\n>>>>>>>> USING AUTO REPLY...", "red"), flush=True)

        print_trace(
            inspect.currentframe().f_code.co_name, self, "[END]", self.name, self.__class__.__name__, trace_timestamp
        )
        return False, None

    def generate_reply(
        self,
        messages: Optional[list[dict[str, Any]]] = None,
        sender: Optional["Agent"] = None,
        **kwargs: Any,
    ) -> Union[str, dict, None]:
        """Reply based on the conversation history and the sender.

        Either messages or sender must be provided.
        Register a reply_func with `None` as one trigger for it to be activated when `messages` is non-empty and `sender` is `None`.
        Use registered auto reply functions to generate replies.
        By default, the following functions are checked in order:
        1. check_termination_and_human_reply
        2. generate_function_call_reply (deprecated in favor of tool_calls)
        3. generate_tool_calls_reply
        4. generate_code_execution_reply
        5. generate_oai_reply
        Every function returns a tuple (final, reply).
        When a function returns final=False, the next function will be checked.
        So by default, termination and human reply will be checked first.
        If not terminating and human reply is skipped, execute function or code and return the result.
        AI replies are generated only when no code execution is performed.

        Args:
            messages: a list of messages in the conversation history.
            sender: sender of an Agent instance.

        Additional keyword arguments:
            exclude (List[Callable]): a list of reply functions to be excluded.

        Returns:
            str or dict or None: reply. None if no reply is generated.
        """
        trace_timestamp = print_trace(
            inspect.currentframe().f_code.co_name, self, "[START]", self.name, self.__class__.__name__, None
        )
        if all((messages is None, sender is None)):
            error_msg = f"Either {messages=} or {sender=} must be provided."
            logger.error(error_msg)
            raise AssertionError(error_msg)

        telemetry = get_current_telemetry()
        if telemetry:
            reply_span_context = telemetry.start_span(
                SpanKind.REPLY,
                {
                    "ag2.reply_function": inspect.currentframe().f_code.co_name,
                    "ag2.agent.sender": sender.name,
                    "ag2.agent.recipient": self.name,
                    "ag2.messages.start": messages if messages else "",
                },
            )

        if messages is None:
            messages = self._oai_messages[sender]

        # Call the hookable method that gives registered hooks a chance to update agent state, used for their context variables.
        self.update_agent_state_before_reply(messages)

        # Call the hookable method that gives registered hooks a chance to process the last message.
        # Message modifications do not affect the incoming messages or self._oai_messages.
        messages = self.process_last_received_message(messages)

        # Call the hookable method that gives registered hooks a chance to process all messages.
        # Message modifications do not affect the incoming messages or self._oai_messages.
        messages = self.process_all_messages_before_reply(messages)

        final_reply = self._default_auto_reply

        for reply_func_tuple in self._reply_func_list:
            reply_func = reply_func_tuple["reply_func"]
            if "exclude" in kwargs and reply_func in kwargs["exclude"]:
                continue
            if inspect.iscoroutinefunction(reply_func):
                continue
            if self._match_trigger(reply_func_tuple["trigger"], sender):
                final, reply = reply_func(self, messages=messages, sender=sender, config=reply_func_tuple["config"])
                if logging_enabled():
                    log_event(
                        self,
                        "reply_func_executed",
                        reply_func_module=reply_func.__module__,
                        reply_func_name=reply_func.__name__,
                        final=final,
                        reply=reply,
                    )
                if final:
                    print_trace(
                        inspect.currentframe().f_code.co_name,
                        self,
                        "[END]",
                        self.name,
                        self.__class__.__name__,
                        trace_timestamp,
                    )
                    final_reply = reply
                    break

        print_trace(
            inspect.currentframe().f_code.co_name, self, "[END]", self.name, self.__class__.__name__, trace_timestamp
        )

        if telemetry:
            # Update initiate chat span with history and result
            telemetry.set_attribute(reply_span_context, "ag2.reply", final_reply)
            telemetry.set_attribute(reply_span_context, "ag2.messages.end", messages if messages else "")
            telemetry.end_span()  # Reply Span

        return final_reply

    async def a_generate_reply(
        self,
        messages: Optional[list[dict[str, Any]]] = None,
        sender: Optional["Agent"] = None,
        **kwargs: Any,
    ) -> Union[str, dict[str, Any], None]:
        """(async) Reply based on the conversation history and the sender.

        Either messages or sender must be provided.
        Register a reply_func with `None` as one trigger for it to be activated when `messages` is non-empty and `sender` is `None`.
        Use registered auto reply functions to generate replies.
        By default, the following functions are checked in order:
        1. check_termination_and_human_reply
        2. generate_function_call_reply
        3. generate_tool_calls_reply
        4. generate_code_execution_reply
        5. generate_oai_reply
        Every function returns a tuple (final, reply).
        When a function returns final=False, the next function will be checked.
        So by default, termination and human reply will be checked first.
        If not terminating and human reply is skipped, execute function or code and return the result.
        AI replies are generated only when no code execution is performed.

        Args:
            messages: a list of messages in the conversation history.
            sender: sender of an Agent instance.

        Additional keyword arguments:
            exclude (List[Callable]): a list of reply functions to be excluded.

        Returns:
            str or dict or None: reply. None if no reply is generated.
        """
        trace_timestamp = print_trace(
            inspect.currentframe().f_code.co_name, self, "[START]", self.name, self.__class__.__name__, None
        )
        if all((messages is None, sender is None)):
            error_msg = f"Either {messages=} or {sender=} must be provided."
            logger.error(error_msg)
            raise AssertionError(error_msg)

        if messages is None:
            messages = self._oai_messages[sender]

        # Call the hookable method that gives registered hooks a chance to update agent state, used for their context variables.
        self.update_agent_state_before_reply(messages)

        # Call the hookable method that gives registered hooks a chance to process all messages.
        # Message modifications do not affect the incoming messages or self._oai_messages.
        messages = self.process_all_messages_before_reply(messages)

        # Call the hookable method that gives registered hooks a chance to process the last message.
        # Message modifications do not affect the incoming messages or self._oai_messages.
        messages = self.process_last_received_message(messages)

        for reply_func_tuple in self._reply_func_list:
            reply_func = reply_func_tuple["reply_func"]
            if "exclude" in kwargs and reply_func in kwargs["exclude"]:
                continue

            if self._match_trigger(reply_func_tuple["trigger"], sender):
                if inspect.iscoroutinefunction(reply_func):
                    final, reply = await reply_func(
                        self, messages=messages, sender=sender, config=reply_func_tuple["config"]
                    )
                else:
                    final, reply = reply_func(self, messages=messages, sender=sender, config=reply_func_tuple["config"])
                if final:
                    print_trace(
                        inspect.currentframe().f_code.co_name,
                        self,
                        "[END]",
                        self.name,
                        self.__class__.__name__,
                        trace_timestamp,
                    )
                    return reply

        print_trace(
            inspect.currentframe().f_code.co_name, self, "[END]", self.name, self.__class__.__name__, trace_timestamp
        )
        return self._default_auto_reply

    def _match_trigger(self, trigger: Union[None, str, type, Agent, Callable, list], sender: Optional[Agent]) -> bool:
        """Check if the sender matches the trigger.

        Args:
            - trigger (Union[None, str, type, Agent, Callable, List]): The condition to match against the sender.
            Can be `None`, string, type, `Agent` instance, callable, or a list of these.
            - sender (Agent): The sender object or type to be matched against the trigger.

        Returns:
            - bool: Returns `True` if the sender matches the trigger, otherwise `False`.

        Raises:
            - ValueError: If the trigger type is unsupported.
        """
        if trigger is None:
            return sender is None
        elif isinstance(trigger, str):
            if sender is None:
                raise SenderRequired()
            return trigger == sender.name
        elif isinstance(trigger, type):
            return isinstance(sender, trigger)
        elif isinstance(trigger, Agent):
            # return True if the sender is the same type (class) as the trigger
            return trigger == sender
        elif isinstance(trigger, Callable):
            rst = trigger(sender)
            assert isinstance(rst, bool), f"trigger {trigger} must return a boolean value."
            return rst
        elif isinstance(trigger, list):
            return any(self._match_trigger(t, sender) for t in trigger)
        else:
            raise ValueError(f"Unsupported trigger type: {type(trigger)}")

    def get_human_input(self, prompt: str) -> str:
        """Get human input.

        Override this method to customize the way to get human input.

        Args:
            prompt (str): prompt for the human input.

        Returns:
            str: human input.
        """
        trace_timestamp = print_trace(
            inspect.currentframe().f_code.co_name, self, "[START]", self.name, self.__class__.__name__, None
        )
        iostream = IOStream.get_default()

        reply = iostream.input(prompt)
        self._human_input.append(reply)
        print_trace(
            inspect.currentframe().f_code.co_name, self, "[END]", self.name, self.__class__.__name__, trace_timestamp
        )
        return reply

    async def a_get_human_input(self, prompt: str) -> str:
        """(Async) Get human input.

        Override this method to customize the way to get human input.

        Args:
            prompt (str): prompt for the human input.

        Returns:
            str: human input.
        """
        loop = asyncio.get_running_loop()
        reply = await loop.run_in_executor(None, functools.partial(self.get_human_input, prompt))
        return reply

    def run_code(self, code, **kwargs):
        """Run the code and return the result.

        Override this function to modify the way to run the code.
        Args:
            code (str): the code to be executed.
            **kwargs: other keyword arguments.

        Returns:
            A tuple of (exitcode, logs, image).
            exitcode (int): the exit code of the code execution.
            logs (str): the logs of the code execution.
            image (str or None): the docker image used for the code execution.
        """
        print_trace(inspect.currentframe().f_code.co_name, self, None, self.name, self.__class__.__name__, None)
        return execute_code(code, **kwargs)

    def execute_code_blocks(self, code_blocks):
        """Execute the code blocks and return the result."""
        trace_timestamp = print_trace(
            inspect.currentframe().f_code.co_name, self, "[START]", self.name, self.__class__.__name__, None
        )
        iostream = IOStream.get_default()

        logs_all = ""
        for i, code_block in enumerate(code_blocks):
            lang, code = code_block
            if not lang:
                lang = infer_lang(code)
            iostream.print(
                colored(
                    f"\n>>>>>>>> EXECUTING CODE BLOCK {i} (inferred language is {lang})...",
                    "red",
                ),
                flush=True,
            )
            if lang in ["bash", "shell", "sh"]:
                exitcode, logs, image = self.run_code(code, lang=lang, **self._code_execution_config)
            elif lang in PYTHON_VARIANTS:
                if code.startswith("# filename: "):
                    filename = code[11 : code.find("\n")].strip()
                else:
                    filename = None
                exitcode, logs, image = self.run_code(
                    code,
                    lang="python",
                    filename=filename,
                    **self._code_execution_config,
                )
            else:
                # In case the language is not supported, we return an error message.
                exitcode, logs, image = (
                    1,
                    f"unknown language {lang}",
                    None,
                )
                # raise NotImplementedError
            if image is not None:
                self._code_execution_config["use_docker"] = image
            logs_all += "\n" + logs
            if exitcode != 0:
                print_trace(
                    inspect.currentframe().f_code.co_name,
                    self,
                    "[END]",
                    self.name,
                    self.__class__.__name__,
                    trace_timestamp,
                )
                return exitcode, logs_all

        print_trace(
            inspect.currentframe().f_code.co_name, self, "[END]", self.name, self.__class__.__name__, trace_timestamp
        )
        return exitcode, logs_all

    @staticmethod
    def _format_json_str(jstr):
        """Remove newlines outside of quotes, and handle JSON escape sequences.

        1. this function removes the newline in the query outside of quotes otherwise json.loads(s) will fail.
            Ex 1:
            "{\n"tool": "python",\n"query": "print('hello')\nprint('world')"\n}" -> "{"tool": "python","query": "print('hello')\nprint('world')"}"
            Ex 2:
            "{\n  \"location\": \"Boston, MA\"\n}" -> "{"location": "Boston, MA"}"

        2. this function also handles JSON escape sequences inside quotes.
            Ex 1:
            '{"args": "a\na\na\ta"}' -> '{"args": "a\\na\\na\\ta"}'
        """
        result = []
        inside_quotes = False
        last_char = " "
        for char in jstr:
            if last_char != "\\" and char == '"':
                inside_quotes = not inside_quotes
            last_char = char
            if not inside_quotes and char == "\n":
                continue
            if inside_quotes and char == "\n":
                char = "\\n"
            if inside_quotes and char == "\t":
                char = "\\t"
            result.append(char)
        return "".join(result)

    def execute_function(self, func_call, verbose: bool = False) -> tuple[bool, dict[str, Any]]:
        """Execute a function call and return the result.

        Override this function to modify the way to execute function and tool calls.

        Args:
            func_call: a dictionary extracted from openai message at "function_call" or "tool_calls" with keys "name" and "arguments".

        Returns:
            A tuple of (is_exec_success, result_dict).
            is_exec_success (boolean): whether the execution is successful.
            result_dict: a dictionary with keys "name", "role", and "content". Value of "role" is "function".

        "function_call" deprecated as of [OpenAI API v1.1.0](https://github.com/openai/openai-python/releases/tag/v1.1.0)
        See https://platform.openai.com/docs/api-reference/chat/create#chat-create-function_call
        """
        trace_timestamp = print_trace(
            inspect.currentframe().f_code.co_name, self, "[START]", self.name, self.__class__.__name__, None
        )
        iostream = IOStream.get_default()

        func_name = func_call.get("name", "")
        func = self._function_map.get(func_name, None)

        is_exec_success = False
        if func is not None:
            # Extract arguments from a json-like string and put it into a dict.
            input_string = self._format_json_str(func_call.get("arguments", "{}"))
            try:
                arguments = json.loads(input_string)
            except json.JSONDecodeError as e:
                arguments = None
                content = f"Error: {e}\n The argument must be in JSON format."

            # Try to execute the function
            if arguments is not None:
                iostream.print(
                    colored(f"\n>>>>>>>> EXECUTING FUNCTION {func_name}...", "magenta"),
                    flush=True,
                )
                try:
                    content = func(**arguments)
                    is_exec_success = True
                except Exception as e:
                    content = f"Error: {e}"
        else:
            content = f"Error: Function {func_name} not found."

        if verbose:
            iostream.print(
                colored(f"\nInput arguments: {arguments}\nOutput:\n{content}", "magenta"),
                flush=True,
            )

        print_trace(
            inspect.currentframe().f_code.co_name, self, "[END]", self.name, self.__class__.__name__, trace_timestamp
        )
        return is_exec_success, {
            "name": func_name,
            "role": "function",
            "content": content,
        }

    async def a_execute_function(self, func_call):
        """Execute an async function call and return the result.

        Override this function to modify the way async functions and tools are executed.

        Args:
            func_call: a dictionary extracted from openai message at key "function_call" or "tool_calls" with keys "name" and "arguments".

        Returns:
            A tuple of (is_exec_success, result_dict).
            is_exec_success (boolean): whether the execution is successful.
            result_dict: a dictionary with keys "name", "role", and "content". Value of "role" is "function".

        "function_call" deprecated as of [OpenAI API v1.1.0](https://github.com/openai/openai-python/releases/tag/v1.1.0)
        See https://platform.openai.com/docs/api-reference/chat/create#chat-create-function_call
        """
        trace_timestamp = print_trace(
            inspect.currentframe().f_code.co_name, self, "[START]", self.name, self.__class__.__name__, None
        )
        iostream = IOStream.get_default()

        func_name = func_call.get("name", "")
        func = self._function_map.get(func_name, None)

        is_exec_success = False
        if func is not None:
            # Extract arguments from a json-like string and put it into a dict.
            input_string = self._format_json_str(func_call.get("arguments", "{}"))
            try:
                arguments = json.loads(input_string)
            except json.JSONDecodeError as e:
                arguments = None
                content = f"Error: {e}\n The argument must be in JSON format."

            # Try to execute the function
            if arguments is not None:
                iostream.print(
                    colored(f"\n>>>>>>>> EXECUTING ASYNC FUNCTION {func_name}...", "magenta"),
                    flush=True,
                )
                try:
                    if inspect.iscoroutinefunction(func):
                        content = await func(**arguments)
                    else:
                        # Fallback to sync function if the function is not async
                        content = func(**arguments)
                    is_exec_success = True
                except Exception as e:
                    content = f"Error: {e}"
        else:
            content = f"Error: Function {func_name} not found."

        print_trace(
            inspect.currentframe().f_code.co_name, self, "[END]", self.name, self.__class__.__name__, trace_timestamp
        )
        return is_exec_success, {
            "name": func_name,
            "role": "function",
            "content": content,
        }

    def generate_init_message(self, message: Union[dict, str, None], **kwargs) -> Union[str, dict]:
        """Generate the initial message for the agent.
        If message is None, input() will be called to get the initial message.

        Args:
            message (str or None): the message to be processed.
            **kwargs: any additional information. It has the following reserved fields:
                "carryover": a string or a list of string to specify the carryover information to be passed to this chat. It can be a string or a list of string.
                    If provided, we will combine this carryover with the "message" content when generating the initial chat
                    message.
        Returns:
            str or dict: the processed message.
        """
        if message is None:
            message = self.get_human_input(">")

        return self._handle_carryover(message, kwargs)

    def _handle_carryover(self, message: Union[str, dict], kwargs: dict) -> Union[str, dict]:
        if not kwargs.get("carryover"):
            return message

        if isinstance(message, str):
            return self._process_carryover(message, kwargs)

        elif isinstance(message, dict):
            if isinstance(message.get("content"), str):
                # Makes sure the original message is not mutated
                message = message.copy()
                message["content"] = self._process_carryover(message["content"], kwargs)
            elif isinstance(message.get("content"), list):
                # Makes sure the original message is not mutated
                message = message.copy()
                message["content"] = self._process_multimodal_carryover(message["content"], kwargs)
        else:
            raise InvalidCarryOverType("Carryover should be a string or a list of strings.")

        return message

    def _process_carryover(self, content: str, kwargs: dict) -> str:
        # Makes sure there's a carryover
        if not kwargs.get("carryover"):
            return content

        # if carryover is string
        if isinstance(kwargs["carryover"], str):
            content += "\nContext: \n" + kwargs["carryover"]
        elif isinstance(kwargs["carryover"], list):
            content += "\nContext: \n" + ("\n").join([_post_process_carryover_item(t) for t in kwargs["carryover"]])
        else:
            raise InvalidCarryOverType(
                "Carryover should be a string or a list of strings. Not adding carryover to the message."
            )
        return content

    def _process_multimodal_carryover(self, content: list[dict], kwargs: dict) -> list[dict]:
        """Prepends the context to a multimodal message."""
        # Makes sure there's a carryover
        if not kwargs.get("carryover"):
            return content

        return [{"type": "text", "text": self._process_carryover("", kwargs)}] + content

    async def a_generate_init_message(self, message: Union[dict, str, None], **kwargs) -> Union[str, dict]:
        """Generate the initial message for the agent.
        If message is None, input() will be called to get the initial message.

        Args:
            Please refer to `generate_init_message` for the description of the arguments.

        Returns:
            str or dict: the processed message.
        """
        if message is None:
            message = await self.a_get_human_input(">")

        return self._handle_carryover(message, kwargs)

    def register_function(self, function_map: dict[str, Union[Callable, None]]):
        """Register functions to the agent.

        Args:
            function_map: a dictionary mapping function names to functions. if function_map[name] is None, the function will be removed from the function_map.
        """
        for name, func in function_map.items():
            self._assert_valid_name(name)
            if func is None and name not in self._function_map.keys():
                warnings.warn(f"The function {name} to remove doesn't exist", name)
            if name in self._function_map:
                warnings.warn(f"Function '{name}' is being overridden.", UserWarning)
        self._function_map.update(function_map)
        self._function_map = {k: v for k, v in self._function_map.items() if v is not None}

    def update_function_signature(self, func_sig: Union[str, dict], is_remove: None):
        """update a function_signature in the LLM configuration for function_call.

        Args:
            func_sig (str or dict): description/name of the function to update/remove to the model. See: https://platform.openai.com/docs/api-reference/chat/create#chat/create-functions
            is_remove: whether removing the function from llm_config with name 'func_sig'

        Deprecated as of [OpenAI API v1.1.0](https://github.com/openai/openai-python/releases/tag/v1.1.0)
        See https://platform.openai.com/docs/api-reference/chat/create#chat-create-function_call
        """

        if not isinstance(self.llm_config, dict):
            error_msg = "To update a function signature, agent must have an llm_config"
            logger.error(error_msg)
            raise AssertionError(error_msg)

        if is_remove:
            if "functions" not in self.llm_config.keys():
                error_msg = f"The agent config doesn't have function {func_sig}."
                logger.error(error_msg)
                raise AssertionError(error_msg)
            else:
                self.llm_config["functions"] = [
                    func for func in self.llm_config["functions"] if func["name"] != func_sig
                ]
        else:
            if not isinstance(func_sig, dict):
                raise ValueError(
                    f"The function signature must be of the type dict. Received function signature type {type(func_sig)}"
                )

            self._assert_valid_name(func_sig["name"])
            if "functions" in self.llm_config.keys():
                if any(func["name"] == func_sig["name"] for func in self.llm_config["functions"]):
                    warnings.warn(f"Function '{func_sig['name']}' is being overridden.", UserWarning)

                self.llm_config["functions"] = [
                    func for func in self.llm_config["functions"] if func.get("name") != func_sig["name"]
                ] + [func_sig]
            else:
                self.llm_config["functions"] = [func_sig]

        if len(self.llm_config["functions"]) == 0:
            del self.llm_config["functions"]

        self.client = OpenAIWrapper(**self.llm_config)

    def update_tool_signature(self, tool_sig: Union[str, dict], is_remove: bool):
        """update a tool_signature in the LLM configuration for tool_call.

        Args:
            tool_sig (str or dict): description/name of the tool to update/remove to the model. See: https://platform.openai.com/docs/api-reference/chat/create#chat-create-tools
            is_remove: whether removing the tool from llm_config with name 'tool_sig'
        """

        if not self.llm_config:
            error_msg = "To update a tool signature, agent must have an llm_config"
            logger.error(error_msg)
            raise AssertionError(error_msg)

        if is_remove:
            if "tools" not in self.llm_config.keys():
                error_msg = f"The agent config doesn't have tool {tool_sig}."
                logger.error(error_msg)
                raise AssertionError(error_msg)
            else:
                self.llm_config["tools"] = [
                    tool for tool in self.llm_config["tools"] if tool["function"]["name"] != tool_sig
                ]
        else:
            if not isinstance(tool_sig, dict):
                raise ValueError(
                    f"The tool signature must be of the type dict. Received tool signature type {type(tool_sig)}"
                )
            self._assert_valid_name(tool_sig["function"]["name"])
            if "tools" in self.llm_config:
                if any(tool["function"]["name"] == tool_sig["function"]["name"] for tool in self.llm_config["tools"]):
                    warnings.warn(f"Function '{tool_sig['function']['name']}' is being overridden.", UserWarning)
                self.llm_config["tools"] = [
                    tool
                    for tool in self.llm_config["tools"]
                    if tool.get("function", {}).get("name") != tool_sig["function"]["name"]
                ] + [tool_sig]
            else:
                self.llm_config["tools"] = [tool_sig]

        if len(self.llm_config["tools"]) == 0:
            del self.llm_config["tools"]

        self.client = OpenAIWrapper(**self.llm_config)

    def can_execute_function(self, name: Union[list[str], str]) -> bool:
        """Whether the agent can execute the function."""
        names = name if isinstance(name, list) else [name]
        return all([n in self._function_map for n in names])

    @property
    def function_map(self) -> dict[str, Callable]:
        """Return the function map."""
        return self._function_map

    def _wrap_function(self, func: F) -> F:
        """Wrap the function to dump the return value to json.

        Handles both sync and async functions.

        Args:
            func: the function to be wrapped.

        Returns:
            The wrapped function.
        """

        @load_basemodels_if_needed
        @functools.wraps(func)
        def _wrapped_func(*args, **kwargs):
            retval = func(*args, **kwargs)
            if logging_enabled():
                log_function_use(self, func, kwargs, retval)
            return serialize_to_str(retval)

        @load_basemodels_if_needed
        @functools.wraps(func)
        async def _a_wrapped_func(*args, **kwargs):
            retval = await func(*args, **kwargs)
            if logging_enabled():
                log_function_use(self, func, kwargs, retval)
            return serialize_to_str(retval)

        wrapped_func = _a_wrapped_func if inspect.iscoroutinefunction(func) else _wrapped_func

        # needed for testing
        wrapped_func._origin = func

        return wrapped_func

    def register_for_llm(
        self,
        *,
        name: Optional[str] = None,
        description: Optional[str] = None,
        api_style: Literal["function", "tool"] = "tool",
    ) -> Callable[[F], F]:
        """Decorator factory for registering a function to be used by an agent.

        It's return value is used to decorate a function to be registered to the agent. The function uses type hints to
        specify the arguments and return type. The function name is used as the default name for the function,
        but a custom name can be provided. The function description is used to describe the function in the
        agent's configuration.

        Args:
            name (optional(str)): name of the function. If None, the function name will be used (default: None).
            description (optional(str)): description of the function (default: None). It is mandatory
                for the initial decorator, but the following ones can omit it.
            api_style: (literal): the API style for function call.
                For Azure OpenAI API, use version 2023-12-01-preview or later.
                `"function"` style will be deprecated. For earlier version use
                `"function"` if `"tool"` doesn't work.
                See [Azure OpenAI documentation](https://learn.microsoft.com/en-us/azure/ai-services/openai/how-to/function-calling?tabs=python) for details.

        Returns:
            The decorator for registering a function to be used by an agent.

        Examples:
            ```
            @user_proxy.register_for_execution()
            @agent2.register_for_llm()
            @agent1.register_for_llm(description="This is a very useful function")
            def my_function(a: Annotated[str, "description of a parameter"] = "a", b: int, c=3.14) -> str:
                 return a + str(b * c)
            ```

            For Azure OpenAI versions prior to 2023-12-01-preview, set `api_style`
            to `"function"` if `"tool"` doesn't work:
            ```
            @agent2.register_for_llm(api_style="function")
            def my_function(a: Annotated[str, "description of a parameter"] = "a", b: int, c=3.14) -> str:
                 return a + str(b * c)
            ```

        """

        def _decorator(func: F) -> F:
            """Decorator for registering a function to be used by an agent.

            Args:
                func: the function to be registered.

            Returns:
                The function to be registered, with the _description attribute set to the function description.

            Raises:
                ValueError: if the function description is not provided and not propagated by a previous decorator.
                RuntimeError: if the LLM config is not set up before registering a function.

            """
            # name can be overwritten by the parameter, by default it is the same as function name
            if name:
                func._name = name
            elif not hasattr(func, "_name"):
                func._name = func.__name__

            # description is propagated from the previous decorator, but it is mandatory for the first one
            if description:
                func._description = description
            else:
                if not hasattr(func, "_description"):
                    raise ValueError("Function description is required, none found.")

            # get JSON schema for the function
            f = get_function_schema(func, name=func._name, description=func._description)

            # register the function to the agent if there is LLM config, raise an exception otherwise
            if self.llm_config is None:
                raise RuntimeError("LLM config must be setup before registering a function for LLM.")

            if api_style == "function":
                f = f["function"]
                self.update_function_signature(f, is_remove=False)
            elif api_style == "tool":
                self.update_tool_signature(f, is_remove=False)
            else:
                raise ValueError(f"Unsupported API style: {api_style}")

            return func

        return _decorator

    def register_for_execution(
        self,
        name: Optional[str] = None,
    ) -> Callable[[F], F]:
        """Decorator factory for registering a function to be executed by an agent.

        It's return value is used to decorate a function to be registered to the agent.

        Args:
            name (optional(str)): name of the function. If None, the function name will be used (default: None).

        Returns:
            The decorator for registering a function to be used by an agent.

        Examples:
            ```
            @user_proxy.register_for_execution()
            @agent2.register_for_llm()
            @agent1.register_for_llm(description="This is a very useful function")
            def my_function(a: Annotated[str, "description of a parameter"] = "a", b: int, c=3.14):
                 return a + str(b * c)
            ```

        """

        def _decorator(func: F) -> F:
            """Decorator for registering a function to be used by an agent.

            Args:
                func: the function to be registered.

            Returns:
                The function to be registered, with the _description attribute set to the function description.

            Raises:
                ValueError: if the function description is not provided and not propagated by a previous decorator.

            """
            # name can be overwritten by the parameter, by default it is the same as function name
            if name:
                func._name = name
            elif not hasattr(func, "_name"):
                func._name = func.__name__

            self.register_function({func._name: self._wrap_function(func)})

            return func

        return _decorator

    def register_model_client(self, model_client_cls: ModelClient, **kwargs):
        """Register a model client.

        Args:
            model_client_cls: A custom client class that follows the Client interface
            **kwargs: The kwargs for the custom client class to be initialized with
        """
        self.client.register_model_client(model_client_cls, **kwargs)

    def register_hook(self, hookable_method: str, hook: Callable):
        """
        Registers a hook to be called by a hookable method, in order to add a capability to the agent.
        Registered hooks are kept in lists (one per hookable method), and are called in their order of registration.

        Args:
            hookable_method: A hookable method name implemented by ConversableAgent.
            hook: A method implemented by a subclass of AgentCapability.
        """
        assert hookable_method in self.hook_lists, f"{hookable_method} is not a hookable method."
        hook_list = self.hook_lists[hookable_method]
        assert hook not in hook_list, f"{hook} is already registered as a hook."
        hook_list.append(hook)

    def update_agent_state_before_reply(self, messages: list[dict]) -> None:
        """
        Calls any registered capability hooks to update the agent's state.
        Primarily used to update context variables.
        Will, potentially, modify the messages.
        """
        hook_list = self.hook_lists["update_agent_state"]

        # Call each hook (in order of registration) to process the messages.
        for hook in hook_list:
            hook(self, messages)

    def process_all_messages_before_reply(self, messages: list[dict]) -> list[dict]:
        """
        Calls any registered capability hooks to process all messages, potentially modifying the messages.
        """
        hook_list = self.hook_lists["process_all_messages_before_reply"]
        # If no hooks are registered, or if there are no messages to process, return the original message list.
        if len(hook_list) == 0 or messages is None:
            return messages

        # Call each hook (in order of registration) to process the messages.
        processed_messages = messages
        for hook in hook_list:
            processed_messages = hook(processed_messages)
        return processed_messages

    def process_last_received_message(self, messages: list[dict]) -> list[dict]:
        """
        Calls any registered capability hooks to use and potentially modify the text of the last message,
        as long as the last message is not a function call or exit command.
        """

        # If any required condition is not met, return the original message list.
        hook_list = self.hook_lists["process_last_received_message"]
        if len(hook_list) == 0:
            return messages  # No hooks registered.
        if messages is None:
            return None  # No message to process.
        if len(messages) == 0:
            return messages  # No message to process.
        last_message = messages[-1]
        if "function_call" in last_message:
            return messages  # Last message is a function call.
        if "context" in last_message:
            return messages  # Last message contains a context key.
        if "content" not in last_message:
            return messages  # Last message has no content.

        user_content = last_message["content"]
        if not isinstance(user_content, str) and not isinstance(user_content, list):
            # if the user_content is a string, it is for regular LLM
            # if the user_content is a list, it should follow the multimodal LMM format.
            return messages
        if user_content == "exit":
            return messages  # Last message is an exit command.

        # Call each hook (in order of registration) to process the user's message.
        processed_user_content = user_content
        for hook in hook_list:
            processed_user_content = hook(processed_user_content)

        if processed_user_content == user_content:
            return messages  # No hooks actually modified the user's message.

        # Replace the last user message with the expanded one.
        messages = messages.copy()
        messages[-1]["content"] = processed_user_content
        return messages

    def print_usage_summary(self, mode: Union[str, list[str]] = ["actual", "total"]) -> None:
        """Print the usage summary."""
        iostream = IOStream.get_default()

        if self.client is None:
            iostream.print(f"No cost incurred from agent '{self.name}'.")
        else:
            iostream.print(f"Agent '{self.name}':")
            self.client.print_usage_summary(mode)

    def get_actual_usage(self) -> Union[None, dict[str, int]]:
        """Get the actual usage summary."""
        if self.client is None:
            return None
        else:
            return self.client.actual_usage_summary

    def get_total_usage(self) -> Union[None, dict[str, int]]:
        """Get the total usage summary."""
        if self.client is None:
            return None
        else:
            return self.client.total_usage_summary


def register_function(
    f: Callable[..., Any],
    *,
    caller: ConversableAgent,
    executor: ConversableAgent,
    name: Optional[str] = None,
    description: str,
) -> None:
    """Register a function to be proposed by an agent and executed for an executor.

    This function can be used instead of function decorators `@ConversationAgent.register_for_llm` and
    `@ConversationAgent.register_for_execution`.

    Args:
        f: the function to be registered.
        caller: the agent calling the function, typically an instance of ConversableAgent.
        executor: the agent executing the function, typically an instance of UserProxy.
        name: name of the function. If None, the function name will be used (default: None).
        description: description of the function. The description is used by LLM to decode whether the function
            is called. Make sure the description is properly describing what the function does or it might not be
            called by LLM when needed.

    """
    f = caller.register_for_llm(name=name, description=description)(f)
    executor.register_for_execution(name=name)(f)<|MERGE_RESOLUTION|>--- conflicted
+++ resolved
@@ -890,15 +890,11 @@
                 "Message can't be converted into a valid ChatCompletion message. Either content or function_call must be provided."
             )
 
-<<<<<<< HEAD
         print_trace(
             inspect.currentframe().f_code.co_name, self, "[END]", self.name, self.__class__.__name__, trace_timestamp
         )
 
-    def _print_received_message(self, message: Union[Dict, str], sender: Agent, skip_head: bool = False):
-=======
     def _print_received_message(self, message: Union[dict, str], sender: Agent, skip_head: bool = False):
->>>>>>> 7e0eeef2
         iostream = IOStream.get_default()
         # print the message received
         if not skip_head:
@@ -1611,14 +1607,20 @@
         )
         return self._finished_chats
 
-<<<<<<< HEAD
-    async def a_initiate_chats(self, chat_queue: List[Dict[str, Any]]) -> Dict[int, ChatResult]:
+    async def a_initiate_chats(self, chat_queue: list[dict[str, Any]]) -> dict[int, ChatResult]:
+        """(Experimental) Initiate chats with multiple agents.
+
+        Args:
+            chat_queue (List[Dict]): a list of dictionaries containing the information of the chats.
+                Each dictionary should contain the input arguments for [`initiate_chat`](conversable_agent#initiate_chat)
+
+        Returns: a list of ChatResult objects corresponding to the finished chats in the chat_queue.
+        """
+
         trace_timestamp = print_trace(
             inspect.currentframe().f_code.co_name, self, "[START]", self.name, self.__class__.__name__, None
         )
-=======
-    async def a_initiate_chats(self, chat_queue: list[dict[str, Any]]) -> dict[int, ChatResult]:
->>>>>>> 7e0eeef2
+
         _chat_queue = self._check_chat_queue_for_sender(chat_queue)
         self._finished_chats = await a_initiate_chats(_chat_queue)
         print_trace(
