--- conflicted
+++ resolved
@@ -19,12 +19,8 @@
 from .utils import consolidate_chat_info, print_trace
 
 logger = logging.getLogger(__name__)
-<<<<<<< HEAD
-Prerequisite = Tuple[int, int]
+Prerequisite = tuple[int, int]
 from ..telemetry.telemetry_core import SpanKind, get_current_telemetry
-=======
-Prerequisite = tuple[int, int]
->>>>>>> 7e0eeef2
 
 
 @dataclass
