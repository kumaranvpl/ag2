--- conflicted
+++ resolved
@@ -4,12 +4,9 @@
 name: Contrib tests with LLMs
 
 on:
-<<<<<<< HEAD
-=======
   schedule:
     - cron: "0 0 * * *" # daily at midnight UTC
   workflow_dispatch: # allows manual triggering of the workflow
->>>>>>> 5693d089
   pull_request_target:
     branches: ["main"]
     paths:
