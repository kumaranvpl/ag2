--- conflicted
+++ resolved
@@ -2,11 +2,6 @@
   require_ci_to_pass: yes
   notify:
     # manual_trigger: true
-<<<<<<< HEAD
-    after_n_builds: 3
-=======
-    after_n_builds: 30
->>>>>>> 7c137518
     wait_for_ci: yes
 
 coverage:
@@ -37,12 +32,6 @@
   behavior: new
   # Hide PR comment if there are no changes in coverage
   require_changes: true
-  # Only post comment after all builds finish
-<<<<<<< HEAD
-  after_n_builds: 3
-=======
-  after_n_builds: 30
->>>>>>> 7c137518
   hide_project_coverage: true
 
 # Ignore certain paths/files
